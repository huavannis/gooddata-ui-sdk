--- conflicted
+++ resolved
@@ -59,206 +59,6 @@
             });
         });
     });
-<<<<<<< HEAD
-=======
-
-    it('should not render responsive table when error is set', () => {
-        const props = createProps();
-        const wrapper = createComponent(props);
-
-        return delay().then(() => {
-            expect(wrapper.find(Visualization).length).toBe(1);
-            wrapper.setState({ error: ErrorStates.UNKNOWN_ERROR }, () => {
-                expect(wrapper.find(Visualization).length).toBe(0);
-            });
-        });
-    });
-
-    it('should correctly set loading state and call initDataLoading once', () => {
-        const onLoadingChanged = jest.fn();
-        const onError = jest.fn();
-        const props = createProps({
-            onError,
-            onLoadingChanged,
-            type: VisualizationTypes.PIE
-        });
-        createComponent(props);
-
-        expect(onLoadingChanged).toHaveBeenCalledTimes(1);
-
-        return delay().then(() => {
-            expect(onLoadingChanged).toHaveBeenCalledTimes(2);
-            expect(onError).toHaveBeenCalledTimes(1);
-            expect(onError).toHaveBeenCalledWith({ status: ErrorStates.OK });
-        });
-    });
-
-    it('should call pushData on execution finish', () => {
-        const pushData = jest.fn();
-        const props = createProps({ pushData });
-        createComponent(props);
-
-        return delay().then(() => {
-            expect(pushData).toHaveBeenCalledTimes(1);
-        });
-    });
-
-    it('should call onError with DATA_TOO_LARGE_TO_COMPUTE', () => {
-        const onError = jest.fn();
-        const tooLargeDataSource = createRejectingDataSource(tooLargeResponse, null);
-        const props = createProps({
-            onError,
-            dataSource: tooLargeDataSource
-        });
-        const wrapper = createComponent(props);
-
-        return delay().then(() => {
-            expect(wrapper.find(Visualization).length).toBe(0);
-            expect(onError).toHaveBeenCalledTimes(2);
-            expect(onError).toHaveBeenLastCalledWith({
-                status: ErrorStates.DATA_TOO_LARGE_TO_COMPUTE,
-                options: expect.any(Object)
-            });
-        });
-    });
-
-    it('should be able to restore after rejected datasource', () => {
-        const onError = jest.fn();
-        const pushData = jest.fn();
-        const tooLargeDataSource = createRejectingDataSource(tooLargeResponse, null);
-        const props = createProps({
-            onError,
-            pushData,
-            dataSource: tooLargeDataSource
-        });
-        const wrapper = createComponent(props);
-
-        return delay().then(() => {
-            expect(wrapper.find(Visualization).length).toBe(0);
-            expect(onError).toHaveBeenCalledTimes(2);
-            expect(onError).toHaveBeenLastCalledWith({
-                status: ErrorStates.DATA_TOO_LARGE_TO_COMPUTE,
-                options: expect.any(Object)
-            });
-
-            wrapper.setProps({
-                dataSource
-            });
-            return delay().then(() => {
-                expect(pushData).toHaveBeenCalledTimes(1);
-            });
-        });
-    });
-
-    it('should call onError with BAD_REQUEST', () => {
-        const onError = jest.fn();
-        const badRequestDataSource = createRejectingDataSource(badRequestResponse, null);
-        const props = createProps({
-            onError,
-            dataSource: badRequestDataSource
-        });
-        const wrapper = createComponent(props);
-
-        return delay().then(() => {
-            expect(wrapper.find(Visualization).length).toBe(0);
-            expect(onError).toHaveBeenCalledTimes(2);
-            expect(onError).toHaveBeenLastCalledWith({
-                status: ErrorStates.BAD_REQUEST,
-                options: expect.any(Object)
-            });
-        });
-    });
-
-    it('should call onError with NO_DATA', () => {
-        const onError = jest.fn();
-        const emptyResultDataSource = createDataSource(emptyResponse);
-        const props = createProps({
-            onError,
-            dataSource: emptyResultDataSource
-        });
-        const wrapper = createComponent(props);
-
-        return delay().then(() => {
-            expect(wrapper.find(Visualization).length).toBe(0);
-            expect(onError).toHaveBeenCalledTimes(2);
-            expect(onError).toHaveBeenLastCalledWith({
-                status: ErrorStates.NO_DATA,
-                options: expect.any(Object)
-            });
-        });
-    });
-
-    it('should use default onError when is not provided', () => {
-        const origin = global.console.error;
-        global.console.error = jest.fn();
-
-        const emptyResultDataSource = createDataSource(emptyResponse);
-        const props = createProps({ dataSource: emptyResultDataSource });
-        const wrapper = createComponent(props);
-
-        return delay().then(() => {
-            expect(wrapper.find(Visualization).length).toBe(0);
-            expect(global.console.error).toHaveBeenCalledWith({
-                status: ErrorStates.NO_DATA,
-                options: expect.any(Object)
-            });
-            global.console.error = origin;
-        });
-    });
-
-    it('should load data when dataSource change', () => {
-        const dataSource1 = createDataSource(oneMeasureResponse);
-        const dataSource1Init = jest.spyOn(dataSource1, 'getData');
-        const props = createProps({ dataSource: dataSource1, onError: noop });
-        const wrapper = createComponent(props);
-        expect(dataSource1Init).toHaveBeenCalledTimes(1);
-
-        return delay().then(() => {
-            expect(wrapper.state().result).toEqual(oneMeasureResponse);
-
-            const dataSource2 = createDataSource(emptyResponse);
-            const dataSource2Init = jest.spyOn(dataSource2, 'getData');
-            wrapper.setProps({
-                dataSource: dataSource2
-            });
-            expect(wrapper.state().result).toBeNull();
-            expect(dataSource2Init).toHaveBeenCalledTimes(1);
-        });
-    });
-
-    it('should load data when result spec change', () => {
-        const dataSource = createDataSource(oneMeasureResponse);
-        const getData = jest.spyOn(dataSource, 'getData');
-        const props = createProps({ dataSource });
-
-        const wrapper = createComponent(props);
-
-        const resultSpec: AFM.IResultSpec = { dimensions: [] };
-
-        wrapper.setProps({
-            resultSpec
-        });
-
-        return delay().then(() => {
-            // Once it should have been called on init
-            // Second time on result spec change
-            expect(getData).toHaveBeenCalledTimes(2);
-        });
-    });
-
-    it('should trigger `onLoadingChanged`', () => {
-        const loadingHandler = jest.fn();
-
-        const props = createProps({
-            onLoadingChanged: loadingHandler
-        });
-
-        createComponent(props);
-
-        return delay().then(() => {
-            expect(loadingHandler).toHaveBeenCalledTimes(2);
-        });
-    });
 
     it('should pass "onLegendReady" to visualization', () => {
         const onLegendReady = jest.fn();
@@ -269,57 +69,11 @@
 
         const wrapper = createComponent(props);
         return delay().then(() => {
+            wrapper.update();
+
             expect(
                 wrapper.find(Visualization).prop('onLegendReady')
             ).toEqual(onLegendReady);
         });
     });
-
-    it('should display LoadingComponent during loading and pass props to it', () => {
-        const responseDelay = 20;
-        const onError = jest.fn();
-        let onLoadingChanged;
-        const startedLoading = new Promise((resolve) => {
-            onLoadingChanged = resolve;
-        });
-        const dataSource = createRejectingDataSource(tooLargeResponse, responseDelay);
-        const props = createProps({
-            onError,
-            onLoadingChanged,
-            dataSource,
-            LoadingComponent
-        });
-        const wrapper = createComponent(props);
-        return startedLoading.then(() => {
-            expect(wrapper.find(LoadingComponent).length).toBe(1);
-            const LoadingElement = wrapper.find(LoadingComponent).get(0);
-            expect(LoadingElement.props.props.dataSource).toEqual(dataSource);
-        });
-    });
-
-    it('should display ErrorComponent on error and pass error and props to it', () => {
-        const responseDelay = 20;
-        let onError;
-        const threwError = new Promise((resolve) => {
-            onError = (error: { status: string }) => {
-                if (error.status !== ErrorStates.OK) {
-                    resolve();
-                }
-            };
-        });
-        const dataSource = createRejectingDataSource(tooLargeResponse, responseDelay);
-        const props = createProps({
-            onError,
-            dataSource,
-            ErrorComponent
-        });
-        const wrapper = createComponent(props);
-        return threwError.then(() => {
-            expect(wrapper.find(ErrorComponent).length).toBe(1);
-            const ErrorElement = wrapper.find(ErrorComponent).get(0);
-            expect(ErrorElement.props.error.status).toBe(ErrorStates.DATA_TOO_LARGE_TO_COMPUTE);
-            expect(ErrorElement.props.props.dataSource).toEqual(dataSource);
-        });
-    });
->>>>>>> f26cf5af
 });