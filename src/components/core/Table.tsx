// (C) 2007-2018 GoodData Corporation
import * as React from 'react';
import { PureTable, ITableProps } from './PureTable';
import { SortableTable } from './SortableTable';
import { IDataSourceProviderInjectedProps } from '../afm/DataSourceProvider';

<<<<<<< HEAD
export class Table extends React.Component<ITableProps & IDataSourceProviderInjectedProps, null> {
=======
export class Table extends React.PureComponent<ITableProps> {
>>>>>>> db0d50d8
    public render() {
        if (this.props.environment === 'dashboards') {
            return (
                <SortableTable {...this.props} />
            );
        }

        return (
            <PureTable {...this.props} />
        );
    }
}<|MERGE_RESOLUTION|>--- conflicted
+++ resolved
@@ -4,11 +4,7 @@
 import { SortableTable } from './SortableTable';
 import { IDataSourceProviderInjectedProps } from '../afm/DataSourceProvider';
 
-<<<<<<< HEAD
-export class Table extends React.Component<ITableProps & IDataSourceProviderInjectedProps, null> {
-=======
-export class Table extends React.PureComponent<ITableProps> {
->>>>>>> db0d50d8
+export class Table extends React.PureComponent<ITableProps & IDataSourceProviderInjectedProps> {
     public render() {
         if (this.props.environment === 'dashboards') {
             return (
