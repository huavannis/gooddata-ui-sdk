--- conflicted
+++ resolved
@@ -15,12 +15,8 @@
 import { IntlWrapper } from '../core/base/IntlWrapper';
 import { BaseChart, IChartConfig } from '../core/base/BaseChart';
 import { SortableTable } from '../core/SortableTable';
-<<<<<<< HEAD
 import { Headline } from '../core/Headline';
-import { IEvents } from '../../interfaces/Events';
-=======
 import { IEvents, OnLegendReady } from '../../interfaces/Events';
->>>>>>> f26cf5af
 import { VisualizationPropType, Requireable } from '../../proptypes/Visualization';
 import { VisualizationTypes, VisType } from '../../constants/visualizationTypes';
 import { IDataSource } from '../../interfaces/DataSource';
