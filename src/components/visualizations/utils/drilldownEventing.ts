--- conflicted
+++ resolved
@@ -78,31 +78,28 @@
     };
 }
 
-<<<<<<< HEAD
-function composeDrillContextPoint(
-    { point }: IHighchartsChartDrilldownEvent,
-    chartType: ChartType,
-): IDrillEventContextPoint {
-    const context: IDrillEventContextPoint = {
+function composeDrillContextPoint({ point }: IHighchartsChartDrilldownEvent, chartType: ChartType) {
+    const zProp = isNaN(point.z) ? {} : { z: point.z };
+    const valueProp =
+        isTreemap(chartType) || isHeatmap(chartType)
+            ? {
+                  value: point.value ? point.value.toString() : "",
+              }
+            : {};
+    const xyProp = isTreemap(chartType)
+        ? {}
+        : {
+              x: point.x,
+              y: point.y,
+          };
+    return {
         type: chartType,
         element: getClickableElementNameByChartType(chartType),
         intersection: point.drillIntersection,
+        ...xyProp,
+        ...zProp,
+        ...valueProp,
     };
-
-    if (!isTreemap(chartType)) {
-        context.x = point.x;
-        context.y = point.y;
-    }
-
-    if (!isNaN(point.z)) {
-        context.z = point.z;
-    }
-
-    if (isTreemap(chartType) || isHeatmap(chartType)) {
-        context.value = point.value ? point.value.toString() : "";
-    }
-
-    return context;
 }
 
 const chartClickDebounced = debounce(
@@ -119,52 +116,14 @@
             usedChartType = get(event, ["point", "series", "options", "type"], chartType);
         }
 
-        const drillContext: DrillEventContext = isGroupHighchartsDrillEvent(event)
+        const drillContext = isGroupHighchartsDrillEvent(event)
             ? composeDrillContextGroup(event, usedChartType)
             : composeDrillContextPoint(event, usedChartType);
 
-        const data: IDrillEvent = {
+        const data = {
             executionContext: afm,
             drillContext,
         };
-=======
-function composeDrillContextPoint({ point }: IHighchartsChartDrilldownEvent, chartType: ChartType) {
-    const zProp = isNaN(point.z) ? {} : { z: point.z };
-    const valueProp = (isTreemap(chartType) || isHeatmap(chartType)) ? {
-        value: point.value ? point.value.toString() : ''
-    } : {};
-    const xyProp = isTreemap(chartType) ? {} : {
-        x: point.x,
-        y: point.y
-    };
-    return {
-        type: chartType,
-        element: getClickableElementNameByChartType(chartType),
-        intersection: point.drillIntersection,
-        ...xyProp,
-        ...zProp,
-        ...valueProp
-    };
-}
-
-const chartClickDebounced = debounce((drillConfig: IDrillConfig, event: IHighchartsChartDrilldownEvent,
-                                      target: EventTarget, chartType: ChartType) => {
-    const { afm, onFiredDrillEvent } = drillConfig;
-
-    let usedChartType = chartType;
-    if (isComboChart(chartType)) {
-        usedChartType = get(event, ['point', 'series', 'options', 'type'], chartType);
-    }
-
-    const drillContext = isGroupHighchartsDrillEvent(event)
-        ? composeDrillContextGroup(event, usedChartType)
-        : composeDrillContextPoint(event, usedChartType);
-
-    const data = {
-        executionContext: afm,
-        drillContext
-    };
->>>>>>> 6125d8f4
 
         fireEvent(onFiredDrillEvent, data, target);
     },
