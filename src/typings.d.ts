--- conflicted
+++ resolved
@@ -1,13 +1,9 @@
-<<<<<<< HEAD
-
+// (C) 2007-2018 GoodData Corporation
 declare module '*/package.json' {
     export const name: string;
     export const version: string;
 }
 
-=======
-// (C) 2007-2018 GoodData Corporation
->>>>>>> d6b23c8b
 declare module '*.json' {
     const value: any;
     export default value;
