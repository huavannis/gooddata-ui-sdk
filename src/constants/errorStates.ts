// (C) 2007-2018 GoodData Corporation
export enum ErrorCodes {
    APP_NO_DATA = 1001,
    EMPTY_AFM = 1002,

    INVALID_BUCKETS = 2001
}

export const ErrorStates = {
    /**
     * This error means that server could not understand the request due to invalid syntax.
     */
    BAD_REQUEST: 'BAD_REQUEST',

    /**
<<<<<<< HEAD
     * This error means that you are not authorized.
     */
    UNAUTHORIZED: 'UNAUTHORIZED',

    /**
     * This error means that executed data were too large to be displayed by UI SDK.
=======
     * This error means that executed data were too large to be displayed by GoodData.UI.
>>>>>>> 2d9fe5e9
     */
    DATA_TOO_LARGE_TO_DISPLAY: 'DATA_TOO_LARGE_TO_DISPLAY',

    /**
     * This error means that processed request would generate a result too large to be processed
     * by GoodData platform.
     */
    DATA_TOO_LARGE_TO_COMPUTE: 'DATA_TOO_LARGE_TO_COMPUTE',

    /**
     * This error means that processed result contains negative values which does not make
     * sense within the given visualization (e.g. pie chart with negative values).
     */
    NEGATIVE_VALUES: 'NEGATIVE_VALUES',

    /**
     * This error means that the processed result does not contain any data.
     */
    NO_DATA: 'NO_DATA',

    /**
     * This error means that requested entity (e.g. a visualization) was not found on the server.
     */
    NOT_FOUND: 'NOT_FOUND',

    /**
     * This error means that empty AFM was went to the GoodData.UI and as such can't be executed.
     */
    EMPTY_AFM: 'EMPTY_AFM',

    /**
     * @internal
     */
    INVALID_BUCKETS: 'INVALID_BUCKETS',

    /**
     * This error means that requested visualization is restricted by access rules within the GoodData platform.
     * Please contact your administrator.
     */
    PROTECTED_REPORT: 'PROTECTED_REPORT',

    /**
     * This error means that GoodData.UI does not know how to handle such error.
     */
    UNKNOWN_ERROR: 'UNKNOWN_ERROR'
};<|MERGE_RESOLUTION|>--- conflicted
+++ resolved
@@ -13,16 +13,12 @@
     BAD_REQUEST: 'BAD_REQUEST',
 
     /**
-<<<<<<< HEAD
      * This error means that you are not authorized.
      */
     UNAUTHORIZED: 'UNAUTHORIZED',
 
     /**
-     * This error means that executed data were too large to be displayed by UI SDK.
-=======
      * This error means that executed data were too large to be displayed by GoodData.UI.
->>>>>>> 2d9fe5e9
      */
     DATA_TOO_LARGE_TO_DISPLAY: 'DATA_TOO_LARGE_TO_DISPLAY',
 
