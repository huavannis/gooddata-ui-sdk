// (C) 2007-2018 GoodData Corporation
import * as Highcharts from "highcharts";
import { AFM } from "@gooddata/typings";
import {
    ChartElementType,
    ChartType,
    HeadlineElementType,
    HeadlineType,
    TableElementType,
    TableType,
<<<<<<< HEAD
} from "../constants/visualizationTypes";
import { TableRowForDrilling } from "./Table";
import { OnFiredDrillEvent } from "./Events";
=======
    VisElementType,
    VisType
} from '../constants/visualizationTypes';
>>>>>>> 6125d8f4

export interface IDrillableItemUri {
    uri: string;
}

export interface IDrillableItemIdentifier {
    identifier: string;
}

export type IDrillableItem =
    | IDrillableItemUri
    | IDrillableItemIdentifier
    | (IDrillableItemUri & IDrillableItemIdentifier);

export function isDrillableItemUri(item: IDrillableItem): item is IDrillableItemUri {
    return (item as IDrillableItemUri).uri !== undefined;
}

export function isDrillableItemIdentifier(item: IDrillableItem): item is IDrillableItemIdentifier {
    return (item as IDrillableItemIdentifier).identifier !== undefined;
}

export type IDrillEventCallback = (event: IDrillEvent) => void | boolean;

// Intersection element
export interface IDrillEventIntersectionElement {
    id: string;
    title: string;
    header?: {
        uri: string;
        identifier: string;
    };
}

// Drill context for tables
export interface IDrillEventContextTable {
    type: TableType;
    element: TableElementType;
    columnIndex: number;
    rowIndex: number;
    row: any[];
    intersection: IDrillEventIntersectionElement[];
}

// Drill context for headline
export interface IDrillEventContextHeadline {
    type: HeadlineType;
    element: HeadlineElementType;
    value: string;
    intersection: IDrillEventIntersectionElement[];
}

// Drill context for chart
export interface IDrillEventContextPoint {
    type: ChartType;
    element: ChartElementType;
    x?: number;
    y?: number;
    z?: number;
    value?: string;
    intersection: IDrillEventIntersectionElement[];
}

// Chart series point with intersection element
export interface IDrillPoint {
    x: number;
    y: number;
    intersection: IDrillEventIntersectionElement[];
}

// Drill context for chart element group (multiple series + click on axis value)
// where every point has own intersection
export interface IDrillEventContextGroup {
    type: ChartType;
    element: ChartElementType;
    points: IDrillPoint[];
}

// Drill context for all visualization types
<<<<<<< HEAD
export type DrillEventContext =
    | IDrillEventContextTable
    | IDrillEventContextHeadline
    | IDrillEventContextPoint
    | IDrillEventContextGroup;
=======
export interface IDrillEventContext {
    type: VisType; // type of visualization
    element: VisElementType; // type of visualization element drilled
    x?: number; // chart x coordinate (if supported)
    y?: number; // chart y coordinate (if supported)
    z?: number; // chart z coordinate (if supported)
    columnIndex?: number;
    rowIndex?: number;
    row?: any[]; // table row data of the drilled row
    value?: string; // cell or element value drilled
    // some drill headers that are relevant for current drill element
    intersection: IDrillEventIntersectionElement[];
    // A collection of chart series points (if available)
    points?: IDrillPoint[];
}
>>>>>>> 6125d8f4

// IDrillEvent is a parameter of the onFiredDrillEvent is callback
export interface IDrillEvent {
    executionContext: AFM.IAfm;
<<<<<<< HEAD
    drillContext: DrillEventContext;
}

export interface IHighchartsParentTick {
    leaves: number;
    startAt: number;
    label: any;
}

export interface IHighchartsCategoriesTree {
    tick: IHighchartsParentTick;
}

export interface IHighchartsPointObject extends Highcharts.PointObject {
    drillIntersection: IDrillEventIntersectionElement[];
    z?: number; // is missing in HCH's interface
    value?: number; // is missing in HCH's interface
}

export interface IHighchartsChartDrilldownEvent extends Highcharts.ChartDrilldownEvent {
    point?: IHighchartsPointObject;
    points?: IHighchartsPointObject[];
}

export function isGroupHighchartsDrillEvent(event: IHighchartsChartDrilldownEvent) {
    return !!event.points;
}

export interface ICellDrillEvent {
    columnIndex: number;
    rowIndex: number;
    row: TableRowForDrilling;
    intersection: IDrillEventIntersectionElement[];
}

export interface IDrillConfig {
    afm: AFM.IAfm;
    onFiredDrillEvent: OnFiredDrillEvent;
=======
    drillContext: IDrillEventContext;
>>>>>>> 6125d8f4
}<|MERGE_RESOLUTION|>--- conflicted
+++ resolved
@@ -8,15 +8,11 @@
     HeadlineType,
     TableElementType,
     TableType,
-<<<<<<< HEAD
+    VisElementType,
+    VisType,
 } from "../constants/visualizationTypes";
 import { TableRowForDrilling } from "./Table";
 import { OnFiredDrillEvent } from "./Events";
-=======
-    VisElementType,
-    VisType
-} from '../constants/visualizationTypes';
->>>>>>> 6125d8f4
 
 export interface IDrillableItemUri {
     uri: string;
@@ -96,13 +92,6 @@
 }
 
 // Drill context for all visualization types
-<<<<<<< HEAD
-export type DrillEventContext =
-    | IDrillEventContextTable
-    | IDrillEventContextHeadline
-    | IDrillEventContextPoint
-    | IDrillEventContextGroup;
-=======
 export interface IDrillEventContext {
     type: VisType; // type of visualization
     element: VisElementType; // type of visualization element drilled
@@ -118,13 +107,11 @@
     // A collection of chart series points (if available)
     points?: IDrillPoint[];
 }
->>>>>>> 6125d8f4
 
 // IDrillEvent is a parameter of the onFiredDrillEvent is callback
 export interface IDrillEvent {
     executionContext: AFM.IAfm;
-<<<<<<< HEAD
-    drillContext: DrillEventContext;
+    drillContext: IDrillEventContext;
 }
 
 export interface IHighchartsParentTick {
@@ -162,7 +149,4 @@
 export interface IDrillConfig {
     afm: AFM.IAfm;
     onFiredDrillEvent: OnFiredDrillEvent;
-=======
-    drillContext: IDrillEventContext;
->>>>>>> 6125d8f4
 }