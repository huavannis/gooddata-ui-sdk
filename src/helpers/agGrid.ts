--- conflicted
+++ resolved
@@ -1,9 +1,5 @@
-<<<<<<< HEAD
 // (C) 2007-2018 GoodData Corporation
-import { Execution } from '@gooddata/typings';
-=======
 import { Execution, AFM } from '@gooddata/typings';
->>>>>>> 3815a713
 import * as invariant from 'invariant';
 import range = require('lodash/range');
 import get = require('lodash/get');
