--- conflicted
+++ resolved
@@ -1,4 +1,4 @@
-<<<<<<< HEAD
+// (C) 2007-2018 GoodData Corporation
 import { isObject } from 'lodash';
 import { ISdk } from 'gooddata';
 import { name as pkgName, version as pkgVersion } from '../../package.json';
@@ -12,9 +12,6 @@
     }
 }
 
-=======
-// (C) 2007-2018 GoodData Corporation
->>>>>>> d6b23c8b
 export function getObjectIdFromUri(uri: string): string {
     const match = /\/obj\/([^$\/\?]*)/.exec(uri);
     return match ? match[1] : null;
