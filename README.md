# GoodData JS SDK
GoodData javascript sdk library mainly provides a thin javascript abstraction
over the GoodData REST API. It is created to make it easy to use the GD platform
and write small javascript apps relying on GD APIs.

<<<<<<< HEAD

# WARNING: npm package renamed from `gooddata` to `@gooddata/gooddata-js` 



----------------
THIS SECTION IS OLD:
=======
### WARNING: This package is deprecated
It has been renamed from `gooddata` to `@gooddata/gooddata-js` in April 2018. \
See https://www.npmjs.com/package/@gooddata/gooddata-js


----------------
>>>>>>> 9b6488b2

## Usage

The result of the build is in `dist/gooddata[.min].js`.
Result of the build [UMD](https://github.com/umdjs/umd)-compatible -
you can use it both globally (see [D3 example][d3ex]) and as AMD module. Note that you need to provide
jQuery before trying to load sdk. In both AMD and CommonJS environment we expect jQuery library module
to be named `jquery`.

### Node JS

You can use the SDK in nodejs, but do not forget to set custom domain URL:
```js
const gooddata = require('@gooddata/gooddata-js');
const getStream = require('get-stream');

gooddata.config.setCustomDomain('secure.gooddata.com');

gooddata.user.login('john.doe@example.com', 'your-secret-password')
    .then(() => console.log('Success'))
    .catch((e) => {
        getStream(e.response.body).then(str => console.error(str))
    });
```

## Quick start
To build the sdk you need to have [git](http://git-scm.com) and [Node.js](http://nodejs.org)
installed. MacOS users should install [Homebrew](http://mxcl.github.com/homebrew/)
first and then run:
```
$ brew install git node yarn
```
Now, clone this repo with `$ git clone git@github.com:gooddata/gooddata-js.git`
and get the library dependecies with
```
$ yarn install
```
## Build
In the repository run:
```
$ grunt
```
and the built library is ready for you at `dist/gooddata.min.js`

## Develop
It is easy to start your own project with this repository or modify and explore
examples depicting some of the sdk usages. To start with examples run:
```
$ grunt dev
```
Which starts proxy that allows your script to communicate with [secure.gooddata.com](https://secure.gooddata.com)
(backend can be changed with `$ grunt dev --backend=some-other-backend.na.getgooddata.com`).

To run some of the examples, first you need to update credentials in the related js file.
In case of d3-data-viz example you need to edit
[viz.js](https://github.com/gooddata/gooddata-js/blob/develop/examples/d3-data-viz/viz.js)
file and update `user` and `passwd` variables. Then just add the name of the example to URL like
[localhost:8443/d3-data-viz](https://localhost:8443/d3-data-viz) and you should get a nice chord
chart rendered in a while.

## Documentation
Documentation of functions available in SDK can be found at [sdk.gooddata.com/gooddata-js/api](http://sdk.gooddata.com/gooddata-js/api).
It can be generated right from the source code by running:
```
$ grunt doc
```

## Tests
Run tests with:
```
$ grunt test
```
Test coverage report can be found in `coverage/` folder.

## Releasing
Flow of release is:

* bump version to version+1 in `package.json`
* create version commit & tag and push these to your *upstream* remote (so watch your remote naming)

Steps to publish a release:

* run `yarn version` command to select next version
* run `grunt bump-gh-pages` in `master`
* run `npm publish` in `master`
* you're done

[d3ex]: examples/d3-data-viz/viz.js<|MERGE_RESOLUTION|>--- conflicted
+++ resolved
@@ -3,22 +3,13 @@
 over the GoodData REST API. It is created to make it easy to use the GD platform
 and write small javascript apps relying on GD APIs.
 
-<<<<<<< HEAD
 
-# WARNING: npm package renamed from `gooddata` to `@gooddata/gooddata-js` 
+# WARNING: npm package renamed from `gooddata` to `@gooddata/gooddata-js`
 
 
 
 ----------------
 THIS SECTION IS OLD:
-=======
-### WARNING: This package is deprecated
-It has been renamed from `gooddata` to `@gooddata/gooddata-js` in April 2018. \
-See https://www.npmjs.com/package/@gooddata/gooddata-js
-
-
-----------------
->>>>>>> 9b6488b2
 
 ## Usage
 
