--- conflicted
+++ resolved
@@ -17,8 +17,6 @@
 - Drilling using function predicates
 - We ask developers to consider using the Headline component instead of the KPI component. The KPI component may be eventually marked as deprecated in one of the next major versions.
 
-<<<<<<< HEAD
-=======
 ## 6.1.1
 
 December 20, 2018
@@ -27,7 +25,6 @@
 
 - Use updated gooddata-js library to fix live examples ([commit](https://github.com/gooddata/gooddata-react-components/commit/145400a62edb640a56c9aff88283f76db5a62f20))
 
->>>>>>> ec454bf6
 ## 6.1.0
 
 December 17, 2018
