# Changelog

## Supported REST API versions

This table shows which version of the GoodData.UI introduced support for a particular API version.

The REST API versions in the table are just for your information as the values are set internally and cannot be overridden.

|GoodData.UI Version | REST API version
|:---:|:---:
|\>= 6.1.0|3
|<= 6.0.0|2

## Unreleased/planned

- We ask developers to consider using the Headline component instead of the KPI component. The KPI component may be eventually marked as deprecated in one of the next major versions.

<<<<<<< HEAD
## 7.1.0

### Added

- Adding applied filters to exported XLSX file by using `includeFilterContext` property

### Changed

- The `IExportConfig` type is renamed to `IExtendedExportConfig` and moved into react-components
```
// old way

import { IExportConfig } from '@gooddata/gooddata-js';

const exportConfig: IExportConfig = {
    format: XLSX,
    mergeHeaders: true,
    title: 'Custom Title'
};

// new way

import { VisEvents } from '@gooddata/react-components';

const exportConfig: VisEvents.IExtendedExportConfig = {
    format: XLSX,
    includeFilterContext: true,
    mergeHeaders: true,
    title: 'Custom Title'
};
```
=======
## 7.0.1

June 28, 2019

### Fixed
 
- Drill event intersection element id. Now item localIdentifier has correctly higher priority over measure/attribute id
>>>>>>> 86415775

## 7.0.0

[Migration guide](https://sdk.gooddata.com/gooddata-ui/docs/migration_guide_7.html) from version 6.3.2

### Added

- Combo chart component ([doc](https://sdk.gooddata.com/gooddata-ui/docs/combo_chart_component.html))
- Managing subtotals in pivot tables via a submenu
- Formatting and validating the source code structure by [Prettier](https://prettier.io/)

### Changed

- The library now uses Typescript 3.3.4000.
- The pivot table property `groupRows` is `true` by default, which means that grouping is now enabled by default.
- Styling updates and various fixes have been applied to subtotals in the Pivot Table component.
- The Legend icons of the line chart component and the area chart components are shown as circles instead of squares.

## 6.3.3

June 28, 2019
 
### Fixed
 
- Drill event intersection element id. Now item localIdentifier has correctly higher priority over measure/attribute id

## 6.3.2

 May 9, 2019

 ### Changed

 - Fixed drilling context types that were changed in version 6.3.0 resulting in major change. Types are now backward compatible with pre 6.3.0 versions.

## 6.3.1

April 29, 2019

### Changed

- Use the updated @gooddata/goodstrap library to fix the error that occurs when installing dependencies on MS Windows machines ([commit](https://github.com/gooddata/gooddata-react-components/pull/929/commits/a6e4ab0acf91bb4318d8ffb2c394beae14adb125))

## 6.3.0

April 8, 2019

### Added

-   Insight export into CSV or XLSX ([doc](https://sdk.gooddata.com/gooddata-ui/docs/on_export_ready.html))
-   Support for attribute cell grouping in pivot tables when a table is sorted by first attribute ([doc](https://sdk.gooddata.com/gooddata-ui/docs/pivot_table_component.html#grouping))
-   Turning on/off totals in pivot tables via the totals menu ([doc](https://sdk.gooddata.com/gooddata-ui/docs/pivot_table_component.html#totals))
-   Specifying attribute filters by an attribute element value (see `textFilter` in [filters doc](https://sdk.gooddata.com/gooddata-ui/docs/filter_visual_components.html) and [AFM doc](https://sdk.gooddata.com/gooddata-ui/docs/afm.html))
-   Optional stacking ([doc](https://sdk.gooddata.com/gooddata-ui/docs/chart_config.html#configure-stacking))

### Changed

-   The Treemap and Heatmap visual components now emit drill events with the `value` property of the `string` type instead of the `number` type to be consistent with the other visual components.
-   The Table visual component and all chart visual components now emit drill events with the correct intersection that contains a non-empty `header.identifier` property when executed using `uri`.
-   The Pivot Table visual component now emits drill events without the `value` property in `drillContext`. `value` can be obtained from the `row` property using `columnIndex`.
-   The inconsistency between pivot tables and flat tables in how row attributes are drilled (the flat tables have the property called `name` while the pivot tables had the same property called `title`) has been fixed. The property is now called `name` in the both pivot and flat tables.

## 6.2.0

January 28, 2019

### Added

-   Drilling using function predicates and Arithmetic Measure drilling ([A.M. doc](https://sdk.gooddata.com/gooddata-ui/docs/arithmetic_measure.html),  [drilling doc](https://sdk.gooddata.com/gooddata-ui/docs/drillable_item.html)  | [commit](https://github.com/gooddata/gooddata-react-components/commit/e5b55540fb8434662300dfbda95a427adf8096de),  [commit](https://github.com/gooddata/gooddata-react-components/commit/3a7b8b9b3b223fbea04052ae09ee579fd4848a12),  [commit](https://github.com/gooddata/gooddata-react-components/commit/8e7e5aca98d27aa776c8b57814bd2afaa01688e7))
-   Model helpers ([doc](https://sdk.gooddata.com/gooddata-ui/docs/model_helpers.html) | [commit](https://github.com/gooddata/gooddata-react-components/commit/f5b96cebeaa7bb886266ddc6463de831c4f24142),  [commit](https://github.com/gooddata/gooddata-react-components/commit/9f6ca5a2f78f41632724f0e7d5acb372edb42975))
-   SDK request caching in URI Visualization component ([commit](https://github.com/gooddata/gooddata-react-components/commit/387fdb05204b30531bd39193981ad872a8fab3be))

### Changed

-   Upgraded GoodStrap library with fixed import of 'custom-event' polyfill ([commit](https://github.com/gooddata/gooddata-react-components/commit/5545063f7830c043093b8bdd8a80cb1d9c1be00a))
-   Upgraded Gooddata JS library to version 11.0.0 ([changelog](https://github.com/gooddata/gooddata-js/blob/master/CHANGELOG.md))
-   Upgraded lodash and moment libraries ([commit](https://github.com/gooddata/gooddata-react-components/commit/e427005650c4aad17221741836edfe35827def6c))

## 6.1.1

December 20, 2018

### Changed

- Use updated gooddata-js library to fix live examples ([commit](https://github.com/gooddata/gooddata-react-components/commit/145400a62edb640a56c9aff88283f76db5a62f20))

## 6.1.0

December 17, 2018

### Added

- Support for a secondary axis in line charts, bar charts, and column charts ([commit](https://github.com/gooddata/gooddata-react-components/commit/0bc35208b098835d5e86fbe1372f120afa7d5e80))
- Color mapping ([commit](https://github.com/gooddata/gooddata-react-components/commit/58ad5e43b1d0f262ffd73bec8061673091409a21))

### Changed

- Added translation metadata ([commit](https://github.com/gooddata/gooddata-react-components/commit/b2f38bda72e08761bf984676c73f175c8c04b410))
- Discarded the indigo theme ([commit](https://github.com/gooddata/gooddata-react-components/commit/09e3324785e9e6fe98f3a18b5f6cd265a778625c))
- Fixed the bug where a treemap did not assign colors properly by value ([commit](https://github.com/gooddata/gooddata-react-components/commit/4e1266c7d7a98d94c9159de28e3684d466126b90))
- If an AttributeFilter component is defined by the identifier, then the onApply parameter will have this identifier as the value of the ID property. Otherwise, when the AttributeFilter is defined by the URI, the behavior does not change. ([commit](https://github.com/gooddata/gooddata-react-components/commit/cf9244719d172eb9e16385c513000ba3ee8a50e1))

## 6.0.2

November 9, 2018

### Changed

- Use the upgraded GoodStrap library, which now uses the upgraded jQuery library (security update) ([commit](https://github.com/gooddata/gooddata-react-components/commit/65d4dcab487afe8ce55e3632f211067646538056))

## 6.0.1

November 6, 2018

### Changed

- Pivot tables no longer show the "is-beta" warning ([commit](https://github.com/gooddata/gooddata-react-components/commit/37d6574d1df0091475a2055096ade7ab5a9875eb))

## 6.0.0

November 1, 2018

[Migration guide](https://sdk.gooddata.com/gooddata-ui/docs/migration_guide_6.html) from version 5.3.

### Added

- Pivot table component ([doc](https://sdk.gooddata.com/gooddata-ui/docs/pivot_table_component.html)) that can be used to create both the pivot and the flat tables. In the future, we plan to use this implementation as a base for the TableComponent
- Extended capabilities of ChartConfig ([doc](https://sdk.gooddata.com/gooddata-ui/docs/chart_config.html))
- Added new way how to define custom colors to enable color mapping in the future ([commit](https://github.com/gooddata/gooddata-react-components/commit/8e968fd2b2b5da5fee6059d35ee7d8ae17278295))
- Heatmap can use custom colors ([commit](https://github.com/gooddata/gooddata-react-components/commit/97563afa58fd01d6a18745b8d14f1a01672575ae))
- React 16 support ([commit](https://github.com/gooddata/gooddata-react-components/commit/64226babfc81c957bfb6496f69711ddbd54dd49a))

### Changed

- [breaking] Gooddata.UI license has changed. Now, Gooddata.UI is double licensed. See the license file for details: ([commit](https://github.com/gooddata/gooddata-react-components/commit/b106f79aa2cc23553cf62a0b03955be893a0edd7))
- [breaking] Heatmap props were renamed ([commit](https://github.com/gooddata/gooddata-react-components/commit/39fe84c07dc84afd607d405035054d87a5a4a2b4) | [doc](https://sdk.gooddata.com/gooddata-ui/docs/heatmap_component.html#properties) | [migration guide](https://sdk.gooddata.com/gooddata-ui/docs/migration_guide_6.html))
- [breaking] Type definitions of the Area chart "stack by"/"view by" props were changed ([commit](https://github.com/gooddata/gooddata-react-components/commit/02a84754aea64ee7c932b451f6c7463f7a9177cf) | doc | [migration guide](https://sdk.gooddata.com/gooddata-ui/docs/migration_guide_6.html))
- [breaking] Removed RGBA color definitions. Alpha channel didn’t work with derived measures or on treemap ([commit](https://github.com/gooddata/gooddata-react-components/commit/8e968fd2b2b5da5fee6059d35ee7d8ae17278295) | doc | [migration guide](https://sdk.gooddata.com/gooddata-ui/docs/migration_guide_6.html))

### Deprecated

- The following AFM components are marked as deprecated and will be removed by the end of September 2019:

  - BarChart
  - ColumnChart
  - LineChart
  - PieChart
  - DonutChart
  - Table
  - Headline
  - AreaChart
  - Treemap
  - Heatmap
  - ScatterPlot

We recommend that you begin using corresponding visual components with the same name instead. See our [migration guide to v 5.0.0](https://sdk.gooddata.com/gooddata-ui/docs/migration_guide_5.md#components-with-buckets-interface) for details.

### Removed

- React 15 support

### Fixed

- Heatmap with bucket interface had switched the meaning of each bucket prop
- Other bug fixes and internal improvements

## 5.3.3 (November 15, 2018)

- Use the upgraded GoodStrap library, which now uses the upgraded jQuery library (backport security update) ([commit](https://github.com/gooddata/gooddata-react-components/commit/49bb1ce5668cc8a778cfef17211a1a4c89944233))

## 5.3.2 (September 27, 2018)

- Added description of data used in examples ([commit](https://github.com/gooddata/gooddata-react-components/commit/a0d7c54445325aecfeb5bd898bc3615fb67c2032))

## 5.3.1 (September 4, 2018)

- Heatmap bugfix ([commit](https://github.com/gooddata/gooddata-react-components/commit/7553681f471748de999430746944573b081ec88b))

## 5.3.0 (August 23, 2018)

- Added Heatmap chart ([commit](https://github.com/gooddata/gooddata-react-components/commit/660b01d949e08623f2cc1b3e7a091ca16efaf29e))
- Improved label rendering in Treemaps ([commit](https://github.com/gooddata/gooddata-react-components/pull/440/commits/5d5d002128e15f31e2af27b2ccccec4a809db0c9))
- Extended the existing examples and added new ones
- Added miscellaneous bugfixes and minor improvements

## 5.2.0 (August 10, 2018)

- Added Bubble chart ([commit](https://github.com/gooddata/gooddata-react-components/commit/2e4031b9296275e60a4c90b171fa7c2064c0e11e))
- Added Treemap chart ([commit](https://github.com/gooddata/gooddata-react-components/commit/05a77cc4041680468290e7af8eb089698f2afd69))
- Changed the way how Area chart renders null values ([commit](https://github.com/gooddata/gooddata-react-components/commit/65e923ed9ed6d23c3c0530b2e95df5beca7f1aa9))
- Added the time over time comparison feature ([commit](https://github.com/gooddata/gooddata-react-components/pull/424/commits/a54ec123589809f71c6aa00e534f099b1bbf06e2))
- Added the option to add the second measure to headlines ([commit](https://github.com/gooddata/gooddata-react-components/commit/15aa8a17cad493c2a9b2651c7622e9df878b13e8))
- Extended the existing examples and added new ones
- Added miscellaneous bugfixes and minor improvements

## 5.1.0 (June 7, 2018)

- Added Scatter Plot chart ([commit](https://github.com/gooddata/gooddata-react-components/commit/77b748a40b620a5233a370bf8110fdba87b282f3))
- Added Donut chart ([commit](https://github.com/gooddata/gooddata-react-components/commit/a703cd78f5095c6df6c73c716c7865b17913ad73))
- Moved the code from @gooddata/indigo-visualization to @gooddata/react-components and deprecated indigo-visualizations ([commit](https://github.com/gooddata/gooddata-react-components/commit/7a5ec756f39d4d222e2eb102f94f929aae0d44fc))
- Increased the usage of TypeScript ([commit](https://github.com/gooddata/gooddata-react-components/commit/265fda101384f83fb2b530192c0d065de2970ba2))
- Extended the existing examples and added new ones
- Added miscellaneous bugfixes and minor improvements

## 5.0.0 (April 26, 2018)

 - Ability to have visualizations from different domains on the same page ([commit](https://github.com/gooddata/gooddata-react-components/commit/c73c8f272e0461bde48c202e5f630271f709e279))
 - Upgrade React to 15.6.2 ([commit](https://github.com/gooddata/gooddata-react-components/commit/bd4cac04141f50dbeb237e417377cc77a4b0f484))
 - Components with buckets interface ([commit](https://github.com/gooddata/gooddata-react-components/commit/c7ca0819651879903c1270c9db26aa46a97cf62f))
 - Headline visualization with one measure ([commit](https://github.com/gooddata/gooddata-react-components/commit/f3b9e0e33cc5a3156243714201b76af74c27a757))
 - Headline with secondary measure ([commit](https://github.com/gooddata/gooddata-react-components/commit/a025abb677ad7d250dd43063b34557bfb3120d8e))
 - Area chart ([commit](https://github.com/gooddata/gooddata-react-components/commit/fb3cbddecf45fabb9cc30fc34f2c08dca170a17f))
 - Default loadings and errors ([commit](https://github.com/gooddata/gooddata-react-components/commit/235bd3f7cd4d88613356b8e3c8b80a7ee3aaea61))
 - Remove backward compatible CatalogHelper code ([commit](https://github.com/gooddata/gooddata-react-components/commit/68796d866458be889dbc52509ee757a3bc0eb957))
 - Allow disabled gridline ([commit](https://github.com/gooddata/gooddata-react-components/commit/a3bd32e54a72aa5bf9433a46bd1331a7e66b1bba))
 - Remove ErrorState.OK from the onError callback ([commit](https://github.com/gooddata/gooddata-react-components/commit/a7d0eab65b12e576bd64b76e12f9759c2faf9487))
 - Removed execution responses wrappers ([commit](https://github.com/gooddata/gooddata-react-components/commit/c6ae42d4af2711949eecf64d68d50d2f134fb90e))<|MERGE_RESOLUTION|>--- conflicted
+++ resolved
@@ -15,7 +15,6 @@
 
 - We ask developers to consider using the Headline component instead of the KPI component. The KPI component may be eventually marked as deprecated in one of the next major versions.
 
-<<<<<<< HEAD
 ## 7.1.0
 
 ### Added
@@ -47,7 +46,7 @@
     title: 'Custom Title'
 };
 ```
-=======
+
 ## 7.0.1
 
 June 28, 2019
@@ -55,7 +54,6 @@
 ### Fixed
  
 - Drill event intersection element id. Now item localIdentifier has correctly higher priority over measure/attribute id
->>>>>>> 86415775
 
 ## 7.0.0
 
