--- conflicted
+++ resolved
@@ -1,5 +1,4 @@
 # Changelog
-<<<<<<< HEAD
 
 ## Unreleased/planned
 
@@ -70,11 +69,10 @@
 
 - Heatmap with bucket interface had switched the meaning of each bucket prop.
 - Other bug fixes and internal improvements.
-=======
+
 ## 5.3.3 (November 15, 2018)
 
 - Use the upgraded GoodStrap library, which now uses the upgraded jQuery library (backport security update) ([commit](https://github.com/gooddata/gooddata-react-components/commit/49bb1ce5668cc8a778cfef17211a1a4c89944233))
->>>>>>> 3caafb84
 
 ## 5.3.2 (September 27, 2018)
 
