--- conflicted
+++ resolved
@@ -3,11 +3,7 @@
 import { config } from './utils/config';
 import { loginUsingGreyPages } from './utils/helpers';
 
-<<<<<<< HEAD
-fixture('Attribute filter components')
-=======
 fixture('Parent filter')
->>>>>>> 86cbe9b0
     .page(config.url)
     .beforeEach(loginUsingGreyPages(`${config.url}/advanced/parent-filter`));
 
