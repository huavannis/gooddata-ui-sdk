--- conflicted
+++ resolved
@@ -5,11 +5,7 @@
 
 fixture('Pivot Table Demo') // eslint-disable-line no-undef
     .page(config.url)
-<<<<<<< HEAD
-    .beforeEach(loginUsingLoginForm(`${config.url}/next/pivot-table`));
-=======
-    .beforeEach(loginUsingGreyPages(`${config.url}/pivot-table`));
->>>>>>> 015ced3f
+    .beforeEach(loginUsingLoginForm(`${config.url}/pivot-table`));
 
 test('should render all tables', async (t) => {
     const table = Selector('.s-pivot-table-sorting');
