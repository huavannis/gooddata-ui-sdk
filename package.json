{
  "name": "@gooddata/react-components",
<<<<<<< HEAD
  "version": "5.0.0-alpha5",
=======
  "version": "4.1.0",
>>>>>>> f26cf5af
  "description": "GoodData React Components",
  "main": "dist/index.js",
  "repository": "git@github.com:gooddata/gooddata-react-components.git",
  "author": "GoodData Corporation",
  "license": "BSD-3-Clause",
  "files": [
    "dist",
    "src",
    "styles",
    "LICENSE"
  ],
  "devDependencies": {
    "@gooddata/mock-js": "1.0.0-alpha3",
    "@gooddata/test-storybook": "1.1.1",
    "@gooddata/typings": "2.0.0-alpha0",
    "@storybook/addon-actions": "3.2.18",
    "@storybook/addon-options": "3.2.6",
    "@storybook/react": "3.3.10",
    "@types/classnames": "2.2.3",
    "@types/enzyme": "3.1.6",
    "@types/enzyme-adapter-react-15": "1.0.1",
    "@types/jest": "20.0.4",
    "@types/lodash": "4.14.61",
    "@types/node": "7.0.8",
    "@types/prop-types": "15.5.2",
    "@types/react": "16.0.34",
    "@types/react-dom": "16.0.3",
    "@types/react-intl": "2.3.5",
    "@types/react-test-renderer": "16.0.0",
    "@types/storybook__addon-actions": "3.0.1",
    "@types/storybook__react": "3.0.6",
    "enzyme": "3.3.0",
    "enzyme-adapter-react-15": "1.0.5",
    "jest": "21.2.1",
    "jest-junit": "3.0.0",
    "node-sass": "4.7.2",
    "node-sass-magic-importer": "5.1.0",
    "react": "15.6.2",
    "react-dom": "15.6.2",
    "react-test-renderer": "15.6.2",
    "sass-loader": "6.0.6",
    "ts-jest": "21.2.4",
    "ts-loader": "2.3.7",
    "tslint-config-gooddata": "0.0.8",
    "typescript": "2.3.3",
    "utility-types": "^1.1.0"
  },
  "dependencies": {
<<<<<<< HEAD
    "@gooddata/data-layer": "7.0.0-alpha3",
    "@gooddata/goodstrap": "55.0.0-alpha0",
    "@gooddata/indigo-visualizations": "2.0.0-alpha2",
=======
    "@gooddata/data-layer": "6.0.0",
    "@gooddata/goodstrap": "54.0.0",
    "@gooddata/indigo-visualizations": "1.4.0",
>>>>>>> f26cf5af
    "@gooddata/js-utils": "^0.9.0",
    "@gooddata/numberjs": "^3.1.2",
    "classnames": "^2.2.5",
    "gooddata": "6.0.0-alpha2",
    "lodash": "^4.17.4",
    "prop-types": "^15.6.0",
    "react-intl": "^2.4.0",
    "rxjs": "^5.5.6"
  },
  "peerDependencies": {
    "react": "15.6.2",
    "react-dom": "15.6.2"
  },
  "config": {
    "tslint": "'./{src,stories}/**/*.{ts,tsx}'"
  },
  "scripts": {
    "test": "jest --watch",
    "build-css": "node-sass --importer node_modules/node-sass-magic-importer/dist/cli.js -o styles/css styles/scss/main.scss",
    "dev": "rm -rf dist && tsc --watch -p tsconfig.dev.json && cp -rf src/translations/ dist/translations/",
    "prepublish": "rm -rf dist && tsc && cp -rf src/translations/ dist/translations/ && yarn build-css",
    "prepublish-dev": "rm -rf dist && tsc -p tsconfig.dev.json && cp -rf src/translations/ dist/translations/ && yarn build-css",
    "run-tslint": "tslint -p tsconfig.base.json",
    "tslint": "yarn run-tslint -t verbose $npm_package_config_tslint",
    "tslint-ci": "mkdir -p ./ci/results && yarn run-tslint -t checkstyle -o ./ci/results/tslint-results.xml $npm_package_config_tslint",
    "validate": "tsc -p tsconfig.base.json --noEmit && yarn tslint",
    "validate-ci": "tsc -p tsconfig.base.json --noEmit && yarn tslint-ci",
    "storybook": "start-storybook -p 9001 -c .storybook",
    "build-storybook": "build-storybook -c .storybook -o dist-storybook",
    "test-storybook": "test-storybook"
  },
  "typings": "dist/index.d.ts",
  "jest": {
    "setupTestFrameworkScriptFile": "<rootDir>/jest.setup.js",
    "transform": {
      ".(ts|tsx)": "<rootDir>/node_modules/ts-jest/preprocessor.js"
    },
    "testRegex": "(/__tests__/.*|\\.(test|spec))\\.(tsx?)$",
    "collectCoverageFrom": [
      "src/**/*.{ts,tsx}",
      "!**/*.d.ts"
    ],
    "collectCoverage": false,
    "mapCoverage": true,
    "coverageReporters": [
      "html"
    ],
    "moduleFileExtensions": [
      "ts",
      "tsx",
      "js"
    ]
  }
}<|MERGE_RESOLUTION|>--- conflicted
+++ resolved
@@ -1,10 +1,6 @@
 {
   "name": "@gooddata/react-components",
-<<<<<<< HEAD
   "version": "5.0.0-alpha5",
-=======
-  "version": "4.1.0",
->>>>>>> f26cf5af
   "description": "GoodData React Components",
   "main": "dist/index.js",
   "repository": "git@github.com:gooddata/gooddata-react-components.git",
@@ -53,15 +49,9 @@
     "utility-types": "^1.1.0"
   },
   "dependencies": {
-<<<<<<< HEAD
     "@gooddata/data-layer": "7.0.0-alpha3",
     "@gooddata/goodstrap": "55.0.0-alpha0",
-    "@gooddata/indigo-visualizations": "2.0.0-alpha2",
-=======
-    "@gooddata/data-layer": "6.0.0",
-    "@gooddata/goodstrap": "54.0.0",
-    "@gooddata/indigo-visualizations": "1.4.0",
->>>>>>> f26cf5af
+    "@gooddata/indigo-visualizations": "2.0.0-alpha4",
     "@gooddata/js-utils": "^0.9.0",
     "@gooddata/numberjs": "^3.1.2",
     "classnames": "^2.2.5",
