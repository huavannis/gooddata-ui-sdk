{
  "name": "@gooddata/react-components",
  "version": "5.2.0-alpha24",
  "description": "GoodData React Components",
  "main": "dist/index.js",
  "repository": "git@github.com:gooddata/gooddata-react-components.git",
  "author": "GoodData Corporation",
  "license": "BSD-3-Clause",
  "files": [
    "dist",
    "src",
    "styles",
    "LICENSE"
  ],
  "devDependencies": {
<<<<<<< HEAD
    "@gooddata/eslint-config": "0.0.19",
    "@gooddata/mock-js": "1.4.0",
    "@gooddata/test-storybook": "1.2.1",
    "@gooddata/tslint-config": "0.0.10",
    "@storybook/addon-actions": "3.4.0",
    "@storybook/addon-options": "3.4.0",
    "@storybook/react": "3.4.0",
=======
    "@gooddata/mock-js": "1.1.0",
    "@gooddata/test-storybook": "1.3.0",
    "@gooddata/typings": "2.0.0",
    "@storybook/addon-actions": "3.4.8",
    "@storybook/addon-options": "3.4.8",
    "@storybook/react": "3.4.8",
>>>>>>> 86cbe9b0
    "@types/classnames": "2.2.3",
    "@types/enzyme": "3.1.6",
    "@types/enzyme-adapter-react-15": "1.0.1",
    "@types/fixed-data-table-2": "0.8.1",
    "@types/invariant": "2.2.29",
    "@types/jest": "20.0.4",
    "@types/lodash": "4.14.61",
    "@types/node": "7.0.8",
    "@types/prop-types": "15.5.2",
    "@types/react": "16.0.34",
    "@types/react-dom": "16.0.3",
    "@types/react-intl": "2.3.5",
    "@types/react-measure": "0.4.7",
    "@types/react-portal": "3.0.4",
    "@types/react-test-renderer": "16.0.0",
    "@types/storybook__addon-actions": "3.0.1",
    "@types/storybook__react": "3.0.6",
    "awesome-typescript-loader": "3.5.0",
    "babel-core": "6.26.0",
    "babel-loader": "7.1.2",
    "babel-plugin-lodash": "3.3.2",
    "babel-plugin-transform-async-to-generator": "6.24.1",
    "babel-plugin-transform-class-properties": "6.24.1",
    "babel-plugin-transform-object-rest-spread": "6.26.0",
    "babel-polyfill": "^6.26.0",
    "babel-preset-env": "1.6.1",
    "babel-preset-react": "6.24.1",
    "circular-dependency-plugin": "4.4.0",
    "clean-webpack-plugin": "0.1.17",
    "commander": "2.14.1",
    "compression-webpack-plugin": "1.1.7",
    "css-loader": "0.28.7",
    "enzyme": "3.3.0",
    "enzyme-adapter-react-15": "1.0.5",
    "file-loader": "1.1.6",
    "formik": "^0.11.11",
    "history": "^4.7.2",
    "html-webpack-plugin": "2.30.1",
    "isomorphic-fetch": "2.2.1",
    "jest": "21.2.1",
    "jest-junit": "3.0.0",
    "moment": "2.22.1",
    "node-sass": "4.7.2",
    "node-sass-magic-importer": "5.1.0",
    "raw-loader": "0.5.1",
    "react": "15.6.2",
    "react-async-script": "^0.9.1",
    "react-datepicker": "1.1.0",
    "react-dom": "15.6.2",
    "react-ga": "^2.5.2",
    "react-google-recaptcha": "^0.11.0",
    "react-helmet": "5.2.0",
    "react-router-dom": "4.2.2",
    "react-select": "1.2.1",
    "react-syntax-highlighter": "6.1.2",
    "react-test-renderer": "15.6.2",
    "recharts": "1.0.0-beta.9",
    "sass-loader": "6.0.6",
    "style-loader": "0.19.1",
    "styled-jsx": "2.2.1",
    "supertest": "3.0.0",
    "testcafe": "0.19.2",
    "ts-jest": "21.2.4",
<<<<<<< HEAD
    "ts-loader": "2.3.7",
=======
    "tslint-config-gooddata": "0.0.8",
>>>>>>> 86cbe9b0
    "typescript": "2.3.3",
    "uglifyjs-webpack-plugin": "1.2.0",
    "utility-types": "^1.1.0",
    "webpack": "3.10.0",
    "webpack-dev-server": "2.11.1",
    "yup": "^0.24.1"
  },
  "dependencies": {
    "@gooddata/gooddata-js": "7.1.0",
    "@gooddata/goodstrap": "56.1.0",
    "@gooddata/js-utils": "^2.0.1",
    "@gooddata/numberjs": "^3.1.2",
    "@gooddata/typings": "2.3.0",
    "@types/highcharts": "4.2.56",
    "classnames": "^2.2.5",
    "custom-event": "^1.0.1",
    "fixed-data-table-2": "0.7.17",
    "highcharts": "4.2.5",
    "http-status-codes": "^1.3.0",
    "invariant": "^2.2.2",
    "lodash": "^4.17.4",
    "nodelist-foreach-polyfill": "^1.2.0",
    "prop-types": "^15.6.0",
    "react-intl": "^2.4.0",
    "react-measure": "^1.4.7",
    "rxjs": "^5.5.6"
  },
  "peerDependencies": {
    "react": "15.6.2",
    "react-dom": "15.6.2"
  },
  "config": {
    "tslint": "'./{src,stories}/**/*.{ts,tsx}'"
  },
  "scripts": {
    "prepare?": "# Called before `npm publish` and on local `npm install`. Temporarily also for deleting obsolete node_modules. Ends with `true` to continue gracefully.",
    "prepare": "cd examples/server && yarn install --pure-lockfile && cd ../..; rm -r examples/node_modules 2>/dev/null; true",
    "prepublishOnly": "yarn build",
    "build": "bash scripts/build.sh",
    "build-dev": "bash scripts/build.sh --dev",
    "dev": "bash scripts/build.sh --dev-watch",
    "test": "jest --watch",
    "run-tslint": "tslint -p tsconfig.json",
    "tslint": "yarn run-tslint -t verbose $npm_package_config_tslint",
    "tslint-ci": "mkdir -p ./ci/results && yarn run-tslint -t checkstyle -o ./ci/results/tslint-results.xml $npm_package_config_tslint",
    "validate": "tsc --noEmit && yarn tslint && eslint --ext .jsx,.js examples/src examples/test examples/server/src",
    "validate-ci": "tsc --noEmit && yarn tslint-ci  && eslint --ext .jsx,.js examples/src examples/test examples/server/src -f checkstyle -o ci/results/eslint-results.xml",
    "storybook": "start-storybook -p 9001 -c .storybook",
    "build-storybook": "build-storybook -c .storybook -o dist-storybook",
    "test-storybook": "test-storybook",
    "examples?": "# Default is developer domain, other options: yarn examples [sec,secure,stg,stg2,stg3,demo,developer or URL]",
    "examples": "bash scripts/run-examples.sh",
    "examples-build": "bash scripts/build-examples.sh",
    "examples-server": "node examples/server/src/index.js",
<<<<<<< HEAD
    "examples-testcafe": "testcafe chrome --assertion-timeout 20000 -S -s examples/_screenshots examples/test/**/**/*_test* --debug-on-fail",
    "examples-testcafe-ci": "testcafe 'chrome:headless --no-sandbox' --assertion-timeout 20000 -S -s examples/_screenshots examples/test/**/**/*_test*",
=======
    "examples-testcafe": "testcafe chrome --assertion-timeout 60000 -S -s examples/_screenshots examples/test/**/**/*_test* --debug-on-fail",
    "examples-testcafe-ci": "testcafe 'chrome:headless --no-sandbox' --assertion-timeout 60000 -S -s examples/_screenshots examples/test/**/**/*_test*",
>>>>>>> 86cbe9b0
    "heroku-postbuild": "yarn examples-build developer"
  },
  "typings": "dist/index.d.ts",
  "test-storybook": {
    "_defaults": {
      "readySelector": ".screenshot-wrapper .highcharts-container, .screenshot-wrapper .s-headline-value, .screenshot-wrapper .viz-table-wrap, .screenshot-wrapper .gdc-kpi, .screenshot-wrapper .gdc-kpi-error"
    },
    "AFM components/PieChart": {
      "error": {
        "readySelector": ".screenshot-wrapper .s-error"
      }
    },
    "AFM components/DonutChart": {
      "error": {
        "readySelector": ".screenshot-wrapper .s-error"
      }
    }
  },
  "jest": {
    "setupTestFrameworkScriptFile": "<rootDir>/jest.setup.js",
    "transform": {
      ".(ts|tsx)": "<rootDir>/node_modules/ts-jest/preprocessor.js"
    },
    "testRegex": "(/__tests__/.*|\\.(test|spec))\\.(tsx?|jsx?)$",
    "collectCoverageFrom": [
      "src/**/*.{ts,tsx}",
      "examples/server/src/**/*.{js,jsx}",
      "!**/*.d.ts"
    ],
    "collectCoverage": false,
    "mapCoverage": true,
    "coverageReporters": [
      "html"
    ],
    "moduleFileExtensions": [
      "ts",
      "tsx",
      "js"
    ]
  }
}<|MERGE_RESOLUTION|>--- conflicted
+++ resolved
@@ -13,22 +13,13 @@
     "LICENSE"
   ],
   "devDependencies": {
-<<<<<<< HEAD
     "@gooddata/eslint-config": "0.0.19",
     "@gooddata/mock-js": "1.4.0",
-    "@gooddata/test-storybook": "1.2.1",
+    "@gooddata/test-storybook": "1.3.0",
     "@gooddata/tslint-config": "0.0.10",
-    "@storybook/addon-actions": "3.4.0",
-    "@storybook/addon-options": "3.4.0",
-    "@storybook/react": "3.4.0",
-=======
-    "@gooddata/mock-js": "1.1.0",
-    "@gooddata/test-storybook": "1.3.0",
-    "@gooddata/typings": "2.0.0",
     "@storybook/addon-actions": "3.4.8",
     "@storybook/addon-options": "3.4.8",
     "@storybook/react": "3.4.8",
->>>>>>> 86cbe9b0
     "@types/classnames": "2.2.3",
     "@types/enzyme": "3.1.6",
     "@types/enzyme-adapter-react-15": "1.0.1",
@@ -92,11 +83,6 @@
     "supertest": "3.0.0",
     "testcafe": "0.19.2",
     "ts-jest": "21.2.4",
-<<<<<<< HEAD
-    "ts-loader": "2.3.7",
-=======
-    "tslint-config-gooddata": "0.0.8",
->>>>>>> 86cbe9b0
     "typescript": "2.3.3",
     "uglifyjs-webpack-plugin": "1.2.0",
     "utility-types": "^1.1.0",
@@ -151,13 +137,8 @@
     "examples": "bash scripts/run-examples.sh",
     "examples-build": "bash scripts/build-examples.sh",
     "examples-server": "node examples/server/src/index.js",
-<<<<<<< HEAD
-    "examples-testcafe": "testcafe chrome --assertion-timeout 20000 -S -s examples/_screenshots examples/test/**/**/*_test* --debug-on-fail",
-    "examples-testcafe-ci": "testcafe 'chrome:headless --no-sandbox' --assertion-timeout 20000 -S -s examples/_screenshots examples/test/**/**/*_test*",
-=======
     "examples-testcafe": "testcafe chrome --assertion-timeout 60000 -S -s examples/_screenshots examples/test/**/**/*_test* --debug-on-fail",
     "examples-testcafe-ci": "testcafe 'chrome:headless --no-sandbox' --assertion-timeout 60000 -S -s examples/_screenshots examples/test/**/**/*_test*",
->>>>>>> 86cbe9b0
     "heroku-postbuild": "yarn examples-build developer"
   },
   "typings": "dist/index.d.ts",
