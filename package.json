{
  "name": "@gooddata/react-components",
<<<<<<< HEAD
  "version": "5.2.0-alpha6-fix2",
=======
  "version": "5.2.0-alpha7",
>>>>>>> f21690ca
  "description": "GoodData React Components",
  "main": "dist/index.js",
  "repository": "git@github.com:gooddata/gooddata-react-components.git",
  "author": "GoodData Corporation",
  "license": "BSD-3-Clause",
  "files": [
    "dist",
    "src",
    "styles",
    "LICENSE"
  ],
  "devDependencies": {
    "@gooddata/mock-js": "1.2.0",
    "@gooddata/test-storybook": "1.2.1",
    "@storybook/addon-actions": "3.4.0",
    "@storybook/addon-options": "3.4.0",
    "@storybook/react": "3.4.0",
    "@types/classnames": "2.2.3",
    "@types/enzyme": "3.1.6",
    "@types/enzyme-adapter-react-15": "1.0.1",
    "@types/fixed-data-table-2": "0.8.1",
    "@types/invariant": "2.2.29",
    "@types/jest": "20.0.4",
    "@types/lodash": "4.14.61",
    "@types/node": "7.0.8",
    "@types/prop-types": "15.5.2",
    "@types/react": "16.0.34",
    "@types/react-dom": "16.0.3",
    "@types/react-intl": "2.3.5",
    "@types/react-measure": "0.4.7",
    "@types/react-portal": "3.0.4",
    "@types/react-test-renderer": "16.0.0",
    "@types/storybook__addon-actions": "3.0.1",
    "@types/storybook__react": "3.0.6",
    "babel-core": "6.26.0",
    "babel-loader": "7.1.2",
    "babel-plugin-lodash": "3.3.2",
    "babel-plugin-transform-async-to-generator": "6.24.1",
    "babel-plugin-transform-class-properties": "6.24.1",
    "babel-plugin-transform-object-rest-spread": "6.26.0",
    "babel-polyfill": "^6.26.0",
    "babel-preset-env": "1.6.1",
    "babel-preset-react": "6.24.1",
    "circular-dependency-plugin": "4.4.0",
    "clean-webpack-plugin": "0.1.17",
    "commander": "2.14.1",
    "compression-webpack-plugin": "1.1.7",
    "css-loader": "0.28.7",
    "enzyme": "3.3.0",
    "enzyme-adapter-react-15": "1.0.5",
    "eslint-config-gooddata": "0.0.17",
    "file-loader": "1.1.6",
    "formik": "^0.11.11",
    "history": "^4.7.2",
    "html-webpack-plugin": "2.30.1",
    "isomorphic-fetch": "2.2.1",
    "jest": "21.2.1",
    "jest-junit": "3.0.0",
    "moment": "2.22.1",
    "node-sass": "4.7.2",
    "node-sass-magic-importer": "5.1.0",
    "raw-loader": "0.5.1",
    "react": "15.6.2",
    "react-async-script": "^0.9.1",
    "react-datepicker": "1.1.0",
    "react-dom": "15.6.2",
    "react-ga": "^2.5.2",
    "react-google-recaptcha": "^0.11.0",
    "react-helmet": "5.2.0",
    "react-router-dom": "4.2.2",
    "react-select": "1.2.1",
    "react-syntax-highlighter": "6.1.2",
    "react-test-renderer": "15.6.2",
    "recharts": "1.0.0-beta.9",
    "sass-loader": "6.0.6",
    "style-loader": "0.19.1",
    "styled-jsx": "2.2.1",
    "supertest": "3.0.0",
    "testcafe": "0.19.2",
    "ts-jest": "21.2.4",
    "ts-loader": "2.3.7",
    "tslint-config-gooddata": "0.0.8",
    "typescript": "2.3.3",
    "uglifyjs-webpack-plugin": "1.2.0",
    "utility-types": "^1.1.0",
    "webpack": "3.10.0",
    "webpack-dev-server": "2.11.1",
    "yup": "^0.24.1"
  },
  "dependencies": {
    "@gooddata/gooddata-js": "6.0.0",
    "@gooddata/goodstrap": "56.0.0",
    "@gooddata/js-utils": "^2.0.1",
    "@gooddata/numberjs": "^3.1.2",
    "@gooddata/typings": "2.1.0",
    "@types/highcharts": "4.2.56",
    "classnames": "^2.2.5",
    "custom-event": "^1.0.1",
    "fixed-data-table-2": "0.7.17",
    "highcharts": "4.2.5",
    "http-status-codes": "^1.3.0",
    "invariant": "^2.2.2",
    "lodash": "^4.17.4",
    "nodelist-foreach-polyfill": "^1.2.0",
    "prop-types": "^15.6.0",
    "react-intl": "^2.4.0",
    "react-measure": "^1.4.7",
    "rxjs": "^5.5.6"
  },
  "peerDependencies": {
    "react": "15.6.2",
    "react-dom": "15.6.2"
  },
  "config": {
    "tslint": "'./{src,stories}/**/*.{ts,tsx}'"
  },
  "scripts": {
    "prepare?": "# Called before `npm publish` and on local `npm install`. Temporarily also for deleting obsolete node_modules. Ends with `true` to continue gracefully.",
    "prepare": "cd examples/server && yarn install --pure-lockfile && cd ../..; rm -r examples/node_modules 2>/dev/null; true",
    "prepublishOnly": "yarn build",
    "build": "bash scripts/build.sh",
    "build-dev": "bash scripts/build.sh --dev",
    "dev": "bash scripts/build.sh --dev-watch",
    "test": "jest --watch",
    "run-tslint": "tslint -p tsconfig.json",
    "tslint": "yarn run-tslint -t verbose $npm_package_config_tslint",
    "tslint-ci": "mkdir -p ./ci/results && yarn run-tslint -t checkstyle -o ./ci/results/tslint-results.xml $npm_package_config_tslint",
    "validate": "tsc --noEmit && yarn tslint && eslint --ext .jsx,.js examples/src examples/test examples/server/src",
    "validate-ci": "tsc --noEmit && yarn tslint-ci  && eslint --ext .jsx,.js examples/src examples/test examples/server/src -f checkstyle -o ci/results/eslint-results.xml",
    "storybook": "start-storybook -p 9001 -c .storybook",
    "build-storybook": "build-storybook -c .storybook -o dist-storybook",
    "test-storybook": "test-storybook",
    "examples?": "# Default is developer domain, other options: yarn examples [sec,secure,stg,stg2,stg3,demo,developer or URL]",
    "examples": "bash scripts/run-examples.sh",
    "examples-build": "bash scripts/build-examples.sh",
    "examples-server": "node examples/server/src/index.js",
    "examples-testcafe": "testcafe chrome --assertion-timeout 20000 -S -s examples/_screenshots examples/test/**/**/*_test* --debug-on-fail",
    "examples-testcafe-docker": "testcafe 'chrome:headless --no-sandbox' --assertion-timeout 20000 -S -s examples/_screenshots examples/test/**/**/*_test*",
    "heroku-postbuild": "yarn examples-build developer"
  },
  "typings": "dist/index.d.ts",
  "test-storybook": {
    "_defaults": {
      "readySelector": ".screenshot-wrapper .highcharts-container, .screenshot-wrapper .s-headline-value, .screenshot-wrapper .viz-table-wrap, .screenshot-wrapper .gdc-kpi, .screenshot-wrapper .gdc-kpi-error"
    },
    "AFM components/PieChart": {
      "error": {
        "readySelector": ".screenshot-wrapper .s-error"
      }
    },
    "AFM components/DonutChart": {
      "error": {
        "readySelector": ".screenshot-wrapper .s-error"
      }
    }
  },
  "jest": {
    "setupTestFrameworkScriptFile": "<rootDir>/jest.setup.js",
    "transform": {
      ".(ts|tsx)": "<rootDir>/node_modules/ts-jest/preprocessor.js"
    },
    "testRegex": "(/__tests__/.*|\\.(test|spec))\\.(tsx?|jsx?)$",
    "collectCoverageFrom": [
      "src/**/*.{ts,tsx}",
      "examples/server/src/**/*.{js,jsx}",
      "!**/*.d.ts"
    ],
    "collectCoverage": false,
    "mapCoverage": true,
    "coverageReporters": [
      "html"
    ],
    "moduleFileExtensions": [
      "ts",
      "tsx",
      "js"
    ]
  }
}<|MERGE_RESOLUTION|>--- conflicted
+++ resolved
@@ -1,10 +1,6 @@
 {
   "name": "@gooddata/react-components",
-<<<<<<< HEAD
-  "version": "5.2.0-alpha6-fix2",
-=======
   "version": "5.2.0-alpha7",
->>>>>>> f21690ca
   "description": "GoodData React Components",
   "main": "dist/index.js",
   "repository": "git@github.com:gooddata/gooddata-react-components.git",
