--- conflicted
+++ resolved
@@ -120,11 +120,7 @@
   "scripts": {
     "prepare?": "# Called before `npm publish` and on local `npm install`. Temporarily also for deleting obsolete node_modules. Ends with `true` to continue gracefully.",
     "prepare": "cd examples/server && yarn install --pure-lockfile && cd ../..; rm -r examples/node_modules 2>/dev/null; true",
-<<<<<<< HEAD
     "prepublishOnly": "yarn build",
-=======
-    "prepublishOnly": "bash scripts/build.sh --no-examples",
->>>>>>> e3332067
     "build": "bash scripts/build.sh",
     "build-dev": "bash scripts/build.sh --dev",
     "dev": "bash scripts/build.sh --dev-watch",
