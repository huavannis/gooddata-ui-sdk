{
  "name": "@gooddata/react-components",
<<<<<<< HEAD
  "version": "6.0.0-alpha9-fix2",
=======
  "version": "6.0.0-alpha12",
>>>>>>> 9e4b7543
  "description": "GoodData React Components",
  "main": "dist/index.js",
  "repository": "git@github.com:gooddata/gooddata-react-components.git",
  "author": "GoodData Corporation",
  "license": "BSD-3-Clause",
  "files": [
    "dist",
    "src",
    "styles",
    "LICENSE"
  ],
  "devDependencies": {
    "@gooddata/eslint-config": "0.1.0",
    "@gooddata/mock-js": "1.8.3",
    "@gooddata/test-storybook": "2.0.0",
    "@gooddata/tslint-config": "0.0.11",
    "@storybook/addon-actions": "3.4.10",
    "@storybook/addon-options": "3.4.10",
    "@storybook/addons": "3.4.10",
    "@storybook/react": "3.4.10",
    "@types/classnames": "2.2.3",
    "@types/enzyme": "3.1.13",
    "@types/enzyme-adapter-react-16": "1.0.3",
    "@types/fixed-data-table-2": "0.8.1",
    "@types/invariant": "2.2.29",
    "@types/jest": "20.0.4",
    "@types/lodash": "4.14.61",
    "@types/node": "7.0.8",
    "@types/prop-types": "15.5.2",
    "@types/react": "16.0.34",
    "@types/react-dom": "16.0.3",
    "@types/react-intl": "2.3.5",
    "@types/react-measure": "0.4.7",
    "@types/react-portal": "4.0.1",
    "@types/react-test-renderer": "16.0.0",
    "@types/storybook__addon-actions": "3.0.1",
    "@types/storybook__react": "3.0.6",
    "awesome-typescript-loader": "3.5.0",
    "babel-core": "6.26.0",
    "babel-loader": "7.1.2",
    "babel-plugin-lodash": "3.3.2",
    "babel-plugin-transform-async-to-generator": "6.24.1",
    "babel-plugin-transform-class-properties": "6.24.1",
    "babel-plugin-transform-object-rest-spread": "6.26.0",
    "babel-polyfill": "^6.26.0",
    "babel-preset-env": "1.6.1",
    "babel-preset-react": "6.24.1",
    "babel-runtime": "6.25.0",
    "circular-dependency-plugin": "4.4.0",
    "clean-webpack-plugin": "0.1.17",
    "commander": "2.14.1",
    "compression-webpack-plugin": "1.1.7",
    "css-loader": "0.28.7",
    "enzyme": "3.5.0",
    "enzyme-adapter-react-16": "1.3.1",
    "file-loader": "1.1.6",
    "formik": "^0.11.11",
    "history": "^4.7.2",
    "html-webpack-plugin": "2.30.1",
    "identity-obj-proxy": "^3.0.0",
    "isomorphic-fetch": "2.2.1",
    "jest": "21.2.1",
    "jest-junit": "3.0.0",
    "moment": "2.22.1",
    "node-sass": "4.7.2",
    "node-sass-magic-importer": "5.1.0",
    "raf": "3.3.2",
    "raw-loader": "0.5.1",
    "react": "16.5.2",
    "react-async-script": "^0.9.1",
    "react-datepicker": "1.1.0",
    "react-dom": "16.5.2",
    "react-ga": "^2.5.2",
    "react-google-recaptcha": "^0.11.0",
    "react-helmet": "5.2.0",
    "react-router-dom": "4.2.2",
    "react-select": "1.2.1",
    "react-syntax-highlighter": "6.1.2",
    "react-test-renderer": "16.4.2",
    "recharts": "1.0.0-beta.9",
    "sass-loader": "6.0.6",
    "style-loader": "0.19.1",
    "styled-jsx": "2.2.1",
    "supertest": "3.0.0",
    "testcafe": "0.19.2",
    "ts-jest": "21.2.4",
    "typescript": "2.3.3",
    "uglifyjs-webpack-plugin": "1.2.0",
    "utility-types": "^1.1.0",
    "webpack": "3.10.0",
    "webpack-dev-server": "2.11.1",
    "yup": "^0.24.1"
  },
  "dependencies": {
    "@gooddata/gooddata-js": "8.3.0",
    "@gooddata/goodstrap": "57.0.0",
    "@gooddata/js-utils": "^2.0.1",
    "@gooddata/numberjs": "^3.1.2",
    "@gooddata/typings": "2.4.0",
    "@types/highcharts": "4.2.56",
    "ag-grid": "^18.0.1",
    "ag-grid-react": "^18.0.0",
    "classnames": "^2.2.5",
    "custom-event": "^1.0.1",
    "fixed-data-table-2": "0.7.17",
    "highcharts": "4.2.5",
    "highcharts-pattern-fill": "3.0.3",
    "http-status-codes": "^1.3.0",
    "invariant": "^2.2.2",
    "lodash": "^4.17.4",
    "nodelist-foreach-polyfill": "^1.2.0",
    "prop-types": "^15.6.0",
    "react-dom-factories": "^1.0.2",
    "react-intl": "^2.4.0",
    "react-measure": "^1.4.7",
    "rxjs": "^5.5.6"
  },
  "peerDependencies": {
    "react": "16.5.2",
    "react-dom": "16.5.2"
  },
  "config": {
    "eslint": "./examples/**/*.{js,jsx}",
    "tslint": "./{__mocks__,src,stories}/**/*.{ts,tsx}"
  },
  "scripts": {
    "prepare?": "# Called before `npm publish` and on local `npm install`. Temporarily also for deleting obsolete node_modules. Ends with `true` to continue gracefully.",
    "prepare": "cd examples/server && yarn install --pure-lockfile && cd ../..; rm -r examples/node_modules 2>/dev/null; true",
    "prepublishOnly": "yarn build",
    "build": "bash scripts/build.sh",
    "build-dev": "bash scripts/build.sh --dev",
    "dev": "bash scripts/build.sh --dev-watch",
    "test": "jest --watch",
    "run-tslint": "tslint -p tsconfig.json",
    "tslint": "yarn run-tslint -t verbose $npm_package_config_tslint",
    "tslint-ci": "mkdir -p ./ci/results && yarn run-tslint -t checkstyle -o ./ci/results/tslint-results.xml $npm_package_config_tslint",
    "validate": "tsc --noEmit && yarn tslint && eslint $npm_package_config_eslint",
    "validate-ci": "tsc --noEmit && yarn tslint-ci  && eslint $npm_package_config_eslint -f checkstyle -o ci/results/eslint-results.xml",
    "storybook": "start-storybook -p 9001 -c .storybook",
    "build-storybook": "build-storybook -c .storybook -o dist-storybook",
    "test-storybook": "test-storybook",
    "examples?": "# Default is developer domain, other options: yarn examples [sec,secure,stg,stg2,stg3,demo,developer or URL]",
    "examples": "bash scripts/run-examples.sh",
    "examples-build": "bash scripts/build-examples.sh",
    "examples-server": "node examples/server/src/index.js",
    "examples-testcafe": "testcafe chrome --assertion-timeout 60000 -S -s examples/_screenshots examples/test/**/**/*_test* --debug-on-fail",
    "examples-testcafe-ci": "testcafe 'chrome:headless --no-sandbox' --assertion-timeout 60000 -S -s examples/_screenshots examples/test/**/**/*_test*",
    "heroku-postbuild": "yarn examples-build developer"
  },
  "typings": "dist/index.d.ts",
  "test-storybook": {
    "_defaults": {
      "readySelector": ".screenshot-target, .screenshot-wrapper .highcharts-container, .screenshot-wrapper .s-headline-value, .screenshot-wrapper .viz-table-wrap, .screenshot-wrapper .gdc-kpi, .screenshot-wrapper .gdc-kpi-error, .screenshot-wrapper .s-pivot-table .ag-cell"
    },
    "AFM components/PieChart": {
      "error": {
        "readySelector": ".screenshot-wrapper .s-error .icon-cloud-rain",
        "delay": 1000
      }
    },
    "AFM components/DonutChart": {
      "error": {
        "readySelector": ".screenshot-wrapper .s-error .icon-cloud-rain",
        "delay": 1000
      }
    },
    "Core components/AreaChart": {
      "data labels config": {
        "readySelector": ".screenshot-wrapper div:nth-child(8) .highcharts-container"
      },
      "with different legend positions": {
        "readySelector": ".screenshot-wrapper div:nth-child(10) .highcharts-container"
      }
    },
    "Core components/BubbleChart": {
      "data labels config": {
        "readySelector": ".screenshot-wrapper div:nth-child(8) .highcharts-container"
      },
      "with different legend positions": {
        "readySelector": ".screenshot-wrapper div:nth-child(10) .highcharts-container"
      }
    },
    "Core components/ColumnChart": {
      "with different legend positions": {
        "readySelector": ".screenshot-wrapper div:nth-child(10) .highcharts-container"
      }
    },
    "Core components/BarChart": {
      "with different legend positions": {
        "readySelector": ".screenshot-wrapper div:nth-child(10) .highcharts-container"
      }
    },
    "Core components/DonutChart": {
      "data labels config": {
        "readySelector": ".screenshot-wrapper div:nth-child(8) .highcharts-container"
      },
      "with different legend positions": {
        "readySelector": ".screenshot-wrapper div:nth-child(10) .highcharts-container"
      }
    },
    "Core components/Heatmap": {
      "data labels config": {
        "readySelector": ".screenshot-wrapper div:nth-child(8) .highcharts-container"
      },
      "with different legend positions": {
        "readySelector": ".screenshot-wrapper div:nth-child(10) .highcharts-container"
      }
    },
    "Core components/LineChart": {
      "data labels config": {
        "readySelector": ".screenshot-wrapper div:nth-child(8) .highcharts-container"
      },
      "with different legend positions": {
        "readySelector": ".screenshot-wrapper div:nth-child(10) .highcharts-container"
      }
    },
    "Core components/PieChart": {
      "data labels config": {
        "readySelector": ".screenshot-wrapper div:nth-child(8) .highcharts-container"
      },
      "with different legend positions": {
        "readySelector": ".screenshot-wrapper div:nth-child(10) .highcharts-container"
      }
    },
    "Core components/ScatterPlot": {
      "data labels config": {
        "readySelector": ".screenshot-wrapper div:nth-child(8) .highcharts-container"
      }
    },
    "Core components/Treemap": {
      "data labels config": {
        "readySelector": ".screenshot-wrapper div:nth-child(8) .highcharts-container"
      },
      "with different legend positions": {
        "readySelector": ".screenshot-wrapper div:nth-child(10) .highcharts-container"
      }
    }
  },
  "jest": {
    "setupTestFrameworkScriptFile": "<rootDir>/jest.setup.js",
    "transform": {
      ".(ts|tsx)": "<rootDir>/node_modules/ts-jest/preprocessor.js"
    },
    "testRegex": "(/__tests__/.*|\\.(test|spec))\\.(tsx?|jsx?)$",
    "collectCoverageFrom": [
      "src/**/*.{ts,tsx}",
      "examples/server/src/**/*.{js,jsx}",
      "!**/*.d.ts"
    ],
    "collectCoverage": false,
    "moduleNameMapper": {
      "\\.(css|less|sass|scss)$": "<rootDir>/__mocks__/styleMock.ts"
    },
    "coverageReporters": [
      "html"
    ],
    "moduleFileExtensions": [
      "ts",
      "tsx",
      "js"
    ]
  }
}<|MERGE_RESOLUTION|>--- conflicted
+++ resolved
@@ -1,10 +1,6 @@
 {
   "name": "@gooddata/react-components",
-<<<<<<< HEAD
-  "version": "6.0.0-alpha9-fix2",
-=======
   "version": "6.0.0-alpha12",
->>>>>>> 9e4b7543
   "description": "GoodData React Components",
   "main": "dist/index.js",
   "repository": "git@github.com:gooddata/gooddata-react-components.git",
