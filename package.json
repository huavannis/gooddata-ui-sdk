{
  "name": "@gooddata/react-components",
  "version": "6.0.0-alpha10",
  "description": "GoodData React Components",
  "main": "dist/index.js",
  "repository": "git@github.com:gooddata/gooddata-react-components.git",
  "author": "GoodData Corporation",
  "license": "BSD-3-Clause",
  "files": [
    "dist",
    "src",
    "styles",
    "LICENSE"
  ],
  "devDependencies": {
<<<<<<< HEAD
    "@gooddata/eslint-config": "0.0.20",
    "@gooddata/mock-js": "1.5.0",
    "@gooddata/test-storybook": "1.3.0",
    "@gooddata/tslint-config": "0.0.13",
=======
    "@gooddata/eslint-config": "0.0.19",
    "@gooddata/mock-js": "1.8.3",
    "@gooddata/test-storybook": "1.3.0",
    "@gooddata/tslint-config": "0.0.11",
>>>>>>> 3815a713
    "@storybook/addon-actions": "3.4.8",
    "@storybook/addon-options": "3.4.8",
    "@storybook/react": "3.4.8",
    "@types/classnames": "2.2.3",
    "@types/enzyme": "3.1.6",
    "@types/enzyme-adapter-react-15": "1.0.1",
    "@types/fixed-data-table-2": "0.8.1",
    "@types/invariant": "2.2.29",
    "@types/jest": "20.0.4",
    "@types/lodash": "4.14.61",
    "@types/node": "7.0.8",
    "@types/prop-types": "15.5.2",
    "@types/react": "16.0.34",
    "@types/react-dom": "16.0.3",
    "@types/react-intl": "2.3.5",
    "@types/react-measure": "0.4.7",
    "@types/react-portal": "3.0.4",
    "@types/react-test-renderer": "16.0.0",
    "@types/storybook__addon-actions": "3.0.1",
    "@types/storybook__react": "3.0.6",
    "awesome-typescript-loader": "3.5.0",
    "babel-core": "6.26.0",
    "babel-loader": "7.1.2",
    "babel-plugin-lodash": "3.3.2",
    "babel-plugin-transform-async-to-generator": "6.24.1",
    "babel-plugin-transform-class-properties": "6.24.1",
    "babel-plugin-transform-object-rest-spread": "6.26.0",
    "babel-polyfill": "^6.26.0",
    "babel-preset-env": "1.6.1",
    "babel-preset-react": "6.24.1",
    "circular-dependency-plugin": "4.4.0",
    "clean-webpack-plugin": "0.1.17",
    "commander": "2.14.1",
    "compression-webpack-plugin": "1.1.7",
    "css-loader": "0.28.7",
    "enzyme": "3.3.0",
    "enzyme-adapter-react-15": "1.0.5",
    "file-loader": "1.1.6",
    "formik": "^0.11.11",
    "history": "^4.7.2",
    "html-webpack-plugin": "2.30.1",
    "identity-obj-proxy": "^3.0.0",
    "isomorphic-fetch": "2.2.1",
    "jest": "21.2.1",
    "jest-junit": "3.0.0",
    "moment": "2.22.1",
    "node-sass": "4.7.2",
    "node-sass-magic-importer": "5.1.0",
    "raw-loader": "0.5.1",
    "react": "15.6.2",
    "react-async-script": "^0.9.1",
    "react-datepicker": "1.1.0",
    "react-dom": "15.6.2",
    "react-ga": "^2.5.2",
    "react-google-recaptcha": "^0.11.0",
    "react-helmet": "5.2.0",
    "react-router-dom": "4.2.2",
    "react-select": "1.2.1",
    "react-syntax-highlighter": "6.1.2",
    "react-test-renderer": "15.6.2",
    "recharts": "1.0.0-beta.9",
    "sass-loader": "6.0.6",
    "style-loader": "0.19.1",
    "styled-jsx": "2.2.1",
    "supertest": "3.0.0",
    "testcafe": "0.19.2",
    "ts-jest": "21.2.4",
    "typescript": "2.3.3",
    "uglifyjs-webpack-plugin": "1.2.0",
    "utility-types": "^1.1.0",
    "webpack": "3.10.0",
    "webpack-dev-server": "2.11.1",
    "yup": "^0.24.1"
  },
  "dependencies": {
    "@gooddata/gooddata-js": "8.2.0",
    "@gooddata/goodstrap": "56.1.4",
    "@gooddata/js-utils": "^2.0.1",
    "@gooddata/numberjs": "^3.1.2",
    "@gooddata/typings": "2.3.1",
    "@types/highcharts": "4.2.56",
    "ag-grid": "^18.0.1",
    "ag-grid-react": "^18.0.0",
    "classnames": "^2.2.5",
    "custom-event": "^1.0.1",
    "fixed-data-table-2": "0.7.17",
    "highcharts": "4.2.5",
    "highcharts-pattern-fill": "3.0.3",
    "http-status-codes": "^1.3.0",
    "invariant": "^2.2.2",
    "lodash": "^4.17.4",
    "nodelist-foreach-polyfill": "^1.2.0",
    "prop-types": "^15.6.0",
    "react-dom-factories": "^1.0.2",
    "react-intl": "^2.4.0",
    "react-measure": "^1.4.7",
    "rxjs": "^5.5.6"
  },
  "peerDependencies": {
    "react": "15.6.2",
    "react-dom": "15.6.2"
  },
  "config": {
    "eslint": "./examples/**/*.{js,jsx}",
    "tslint": "./{__mocks__,src,stories}/**/*.{ts,tsx}"
  },
  "scripts": {
    "prepare?": "# Called before `npm publish` and on local `npm install`. Temporarily also for deleting obsolete node_modules. Ends with `true` to continue gracefully.",
    "prepare": "cd examples/server && yarn install --pure-lockfile && cd ../..; rm -r examples/node_modules 2>/dev/null; true",
    "prepublishOnly": "yarn build",
    "build": "bash scripts/build.sh",
    "build-dev": "bash scripts/build.sh --dev",
    "dev": "bash scripts/build.sh --dev-watch",
    "test": "jest --watch",
    "run-tslint": "tslint -p tsconfig.json",
    "tslint": "yarn run-tslint -t verbose $npm_package_config_tslint",
    "tslint-ci": "mkdir -p ./ci/results && yarn run-tslint -t checkstyle -o ./ci/results/tslint-results.xml $npm_package_config_tslint",
    "validate": "tsc --noEmit && yarn tslint && eslint $npm_package_config_eslint",
    "validate-ci": "tsc --noEmit && yarn tslint-ci  && eslint $npm_package_config_eslint -f checkstyle -o ci/results/eslint-results.xml",
    "storybook": "start-storybook -p 9001 -c .storybook",
    "build-storybook": "build-storybook -c .storybook -o dist-storybook",
    "test-storybook": "test-storybook",
    "examples?": "# Default is developer domain, other options: yarn examples [sec,secure,stg,stg2,stg3,demo,developer or URL]",
    "examples": "bash scripts/run-examples.sh",
    "examples-build": "bash scripts/build-examples.sh",
    "examples-server": "node examples/server/src/index.js",
    "examples-testcafe": "testcafe chrome --assertion-timeout 60000 -S -s examples/_screenshots examples/test/**/**/*_test* --debug-on-fail",
    "examples-testcafe-ci": "testcafe 'chrome:headless --no-sandbox' --assertion-timeout 60000 -S -s examples/_screenshots examples/test/**/**/*_test*",
    "heroku-postbuild": "yarn examples-build developer"
  },
  "typings": "dist/index.d.ts",
  "test-storybook": {
    "_defaults": {
      "readySelector": ".screenshot-target, .screenshot-wrapper .highcharts-container, .screenshot-wrapper .s-headline-value, .screenshot-wrapper .viz-table-wrap, .screenshot-wrapper .gdc-kpi, .screenshot-wrapper .gdc-kpi-error, .screenshot-wrapper .s-pivot-table .ag-cell"
    },
    "AFM components/PieChart": {
      "error": {
        "readySelector": ".screenshot-wrapper .s-error .icon-cloud-rain",
        "delay": 1000
      }
    },
    "AFM components/DonutChart": {
      "error": {
        "readySelector": ".screenshot-wrapper .s-error .icon-cloud-rain",
        "delay": 1000
      }
    },
    "Core components/AreaChart": {
      "data labels config": {
        "readySelector": ".screenshot-wrapper div:nth-child(8) .highcharts-container"
      },
      "with different legend positions": {
        "readySelector": ".screenshot-wrapper div:nth-child(10) .highcharts-container"
      }
    },
    "Core components/BubbleChart": {
      "data labels config": {
        "readySelector": ".screenshot-wrapper div:nth-child(8) .highcharts-container"
      },
      "with different legend positions": {
        "readySelector": ".screenshot-wrapper div:nth-child(10) .highcharts-container"
      }
    },
    "Core components/ColumnChart": {
      "with different legend positions": {
        "readySelector": ".screenshot-wrapper div:nth-child(10) .highcharts-container"
      }
    },
    "Core components/BarChart": {
      "with different legend positions": {
        "readySelector": ".screenshot-wrapper div:nth-child(10) .highcharts-container"
      }
    },
    "Core components/DonutChart": {
      "data labels config": {
        "readySelector": ".screenshot-wrapper div:nth-child(8) .highcharts-container"
      },
      "with different legend positions": {
        "readySelector": ".screenshot-wrapper div:nth-child(10) .highcharts-container"
      }
    },
    "Core components/Heatmap": {
      "data labels config": {
        "readySelector": ".screenshot-wrapper div:nth-child(8) .highcharts-container"
      },
      "with different legend positions": {
        "readySelector": ".screenshot-wrapper div:nth-child(10) .highcharts-container"
      }
    },
    "Core components/LineChart": {
      "data labels config": {
        "readySelector": ".screenshot-wrapper div:nth-child(8) .highcharts-container"
      },
      "with different legend positions": {
        "readySelector": ".screenshot-wrapper div:nth-child(10) .highcharts-container"
      }
    },
    "Core components/PieChart": {
      "data labels config": {
        "readySelector": ".screenshot-wrapper div:nth-child(8) .highcharts-container"
      },
      "with different legend positions": {
        "readySelector": ".screenshot-wrapper div:nth-child(10) .highcharts-container"
      }
    },
    "Core components/ScatterPlot": {
      "data labels config": {
        "readySelector": ".screenshot-wrapper div:nth-child(8) .highcharts-container"
      }
    },
    "Core components/Treemap": {
      "data labels config": {
        "readySelector": ".screenshot-wrapper div:nth-child(8) .highcharts-container"
      },
      "with different legend positions": {
        "readySelector": ".screenshot-wrapper div:nth-child(10) .highcharts-container"
      }
    }
  },
  "jest": {
    "setupTestFrameworkScriptFile": "<rootDir>/jest.setup.js",
    "transform": {
      ".(ts|tsx)": "<rootDir>/node_modules/ts-jest/preprocessor.js"
    },
    "testRegex": "(/__tests__/.*|\\.(test|spec))\\.(tsx?|jsx?)$",
    "collectCoverageFrom": [
      "src/**/*.{ts,tsx}",
      "examples/server/src/**/*.{js,jsx}",
      "!**/*.d.ts"
    ],
    "collectCoverage": false,
    "mapCoverage": true,
    "moduleNameMapper": {
      "\\.(css|less|sass|scss)$": "<rootDir>/__mocks__/styleMock.ts"
    },
    "coverageReporters": [
      "html"
    ],
    "moduleFileExtensions": [
      "ts",
      "tsx",
      "js"
    ]
  }
}<|MERGE_RESOLUTION|>--- conflicted
+++ resolved
@@ -13,17 +13,10 @@
     "LICENSE"
   ],
   "devDependencies": {
-<<<<<<< HEAD
     "@gooddata/eslint-config": "0.0.20",
-    "@gooddata/mock-js": "1.5.0",
+    "@gooddata/mock-js": "1.8.3",
     "@gooddata/test-storybook": "1.3.0",
     "@gooddata/tslint-config": "0.0.13",
-=======
-    "@gooddata/eslint-config": "0.0.19",
-    "@gooddata/mock-js": "1.8.3",
-    "@gooddata/test-storybook": "1.3.0",
-    "@gooddata/tslint-config": "0.0.11",
->>>>>>> 3815a713
     "@storybook/addon-actions": "3.4.8",
     "@storybook/addon-options": "3.4.8",
     "@storybook/react": "3.4.8",
