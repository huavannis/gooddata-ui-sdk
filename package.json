--- conflicted
+++ resolved
@@ -1,10 +1,6 @@
 {
   "name": "@gooddata/react-components",
-<<<<<<< HEAD
   "version": "5.0.0-alpha4",
-=======
-  "version": "5.0.0-alpha2-fix1",
->>>>>>> a8163bd5
   "description": "GoodData React Components",
   "main": "dist/index.js",
   "repository": "git@github.com:gooddata/gooddata-react-components.git",
@@ -52,15 +48,9 @@
     "typescript": "2.3.3"
   },
   "dependencies": {
-<<<<<<< HEAD
     "@gooddata/data-layer": "7.0.0-alpha3",
     "@gooddata/goodstrap": "55.0.0-alpha0",
-    "@gooddata/indigo-visualizations": "2.0.0-alpha1",
-=======
-    "@gooddata/data-layer": "7.0.0-alpha0",
-    "@gooddata/goodstrap": "54.0.0-alpha2",
-    "@gooddata/indigo-visualizations": "^1.3.3",
->>>>>>> a8163bd5
+    "@gooddata/indigo-visualizations": "2.0.0-alpha2",
     "@gooddata/js-utils": "^0.9.0",
     "@gooddata/numberjs": "^3.1.2",
     "classnames": "^2.2.5",
