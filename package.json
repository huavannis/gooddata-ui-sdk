{
  "name": "@gooddata/react-components",
<<<<<<< HEAD
  "version": "6.3.0",
=======
  "version": "7.0.0-alpha1",
>>>>>>> 5994f7d2
  "description": "GoodData React Components",
  "main": "dist/index.js",
  "repository": "git@github.com:gooddata/gooddata-react-components.git",
  "author": "GoodData Corporation",
  "license": "BSD-3-Clause",
  "files": [
    "dist",
    "src",
    "styles",
    "LICENSE"
  ],
  "devDependencies": {
    "@gooddata/eslint-config": "0.1.0",
    "@gooddata/mock-js": "1.26.0",
    "@gooddata/test-storybook": "3.0.1",
    "@gooddata/tslint-config": "0.0.16",
    "@storybook/addon-actions": "3.4.10",
    "@storybook/addon-options": "3.4.10",
    "@storybook/addons": "3.4.10",
    "@storybook/react": "3.4.10",
    "@types/classnames": "2.2.3",
    "@types/enzyme": "3.1.13",
    "@types/enzyme-adapter-react-16": "1.0.3",
    "@types/fixed-data-table-2": "0.8.1",
    "@types/invariant": "2.2.29",
    "@types/jest": "23.3.0",
    "@types/lodash": "4.14.61",
    "@types/node": "7.0.8",
    "@types/prop-types": "15.5.2",
    "@types/react": "16.0.34",
    "@types/react-dom": "16.0.3",
    "@types/react-intl": "2.3.5",
    "@types/react-measure": "0.4.7",
    "@types/react-portal": "4.0.1",
    "@types/react-test-renderer": "16.0.0",
    "@types/storybook__addon-actions": "3.0.1",
    "@types/storybook__react": "3.0.6",
    "awesome-typescript-loader": "3.5.0",
    "babel-core": "6.26.0",
    "babel-loader": "7.1.2",
    "babel-plugin-lodash": "3.3.2",
    "babel-plugin-transform-async-to-generator": "6.24.1",
    "babel-plugin-transform-class-properties": "6.24.1",
    "babel-plugin-transform-object-rest-spread": "6.26.0",
    "babel-polyfill": "^6.26.0",
    "babel-preset-env": "1.6.1",
    "babel-preset-react": "6.24.1",
    "babel-runtime": "6.25.0",
    "circular-dependency-plugin": "4.4.0",
    "clean-webpack-plugin": "0.1.17",
    "commander": "2.14.1",
    "compression-webpack-plugin": "1.1.7",
    "css-loader": "0.28.7",
    "enzyme": "3.5.0",
    "enzyme-adapter-react-16": "1.3.1",
    "eslint-config-prettier": "4.1.0",
    "file-loader": "1.1.6",
    "formik": "^0.11.11",
    "history": "^4.7.2",
    "html-webpack-plugin": "2.30.1",
    "identity-obj-proxy": "^3.0.0",
    "isomorphic-fetch": "2.2.1",
    "jest": "23.6.0",
    "jest-junit": "3.0.0",
    "moment": "2.23.0",
    "node-sass": "4.7.2",
    "node-sass-magic-importer": "5.1.0",
    "prettier": "1.16.4",
    "raf": "3.3.2",
    "raw-loader": "0.5.1",
    "react": "16.5.2",
    "react-async-script": "^0.9.1",
    "react-datepicker": "1.1.0",
    "react-dom": "16.5.2",
    "react-ga": "^2.5.2",
    "react-google-recaptcha": "^0.11.0",
    "react-helmet": "5.2.0",
    "react-router-dom": "4.2.2",
    "react-select": "1.2.1",
    "react-syntax-highlighter": "6.1.2",
    "react-test-renderer": "16.4.2",
    "recharts": "1.0.0-beta.9",
    "sass-loader": "6.0.6",
    "style-loader": "0.19.1",
    "styled-jsx": "2.2.1",
    "supertest": "3.0.0",
    "testcafe": "0.20.3",
    "testcafe-live": "0.1.4",
    "ts-jest": "23.1.4",
    "tslint-config-prettier": "1.18.0",
    "typescript": "2.3.3",
    "uglifyjs-webpack-plugin": "1.2.0",
    "utility-types": "^1.1.0",
    "webpack": "3.10.0",
    "webpack-dev-server": "2.11.1",
    "yup": "^0.24.1"
  },
  "dependencies": {
    "@gooddata/gooddata-js": "11.8.0",
    "@gooddata/goodstrap": "60.3.2",
    "@gooddata/js-utils": "3.4.0",
    "@gooddata/numberjs": "^3.1.2",
    "@gooddata/typings": "2.10.0",
    "@types/highcharts": "4.2.56",
    "ag-grid": "^18.0.1",
    "ag-grid-react": "^18.0.0",
    "classnames": "^2.2.6",
    "custom-event": "^1.0.1",
    "fixed-data-table-2": "0.7.17",
    "highcharts": "4.2.5",
    "highcharts-grouped-categories": "^1.1.3",
    "highcharts-pattern-fill": "3.0.3",
    "http-status-codes": "^1.3.0",
    "invariant": "^2.2.2",
    "lodash": "4.17.11",
    "nodelist-foreach-polyfill": "^1.2.0",
    "prop-types": "^15.6.0",
    "react-dom-factories": "^1.0.2",
    "react-intl": "^2.4.0",
    "react-measure": "^1.4.7",
    "rxjs": "^5.5.6"
  },
  "peerDependencies": {
    "react": "16.5.2",
    "react-dom": "16.5.2"
  },
  "config": {
    "eslint": "./examples/**/*.{js,jsx}",
    "tslint": "./{__mocks__,src,stories}/**/*.{ts,tsx}"
  },
  "scripts": {
    "prepare?": "# Called before `npm publish` and on local `npm install`. Temporarily also for deleting obsolete node_modules. Ends with `true` to continue gracefully.",
    "prepare": "cd examples/server && yarn install --pure-lockfile && cd ../..; rm -r examples/node_modules 2>/dev/null; true",
    "prepublishOnly": "yarn build",
    "build": "bash scripts/build.sh",
    "build-dev": "bash scripts/build.sh --dev",
    "dev": "bash scripts/build.sh --dev-watch",
    "test": "jest --watch",
    "test-once": "jest",
    "run-tslint": "tslint -p tsconfig.json",
    "tslint": "yarn run-tslint -t verbose $npm_package_config_tslint",
    "tslint-ci": "mkdir -p ./ci/results && yarn run-tslint -t checkstyle -o ./ci/results/tslint-results.xml $npm_package_config_tslint",
    "prettier-check": "prettier --check '{src,stories,styles,__mocks__,examples/server/src,examples/src,examples/test}/**/*.{ts,js,tsx,jsx,json,scss,md,yaml,html}'",
    "prettier-write": "prettier --write '{src,stories,styles,__mocks__,examples/server/src,examples/src,examples/test}/**/*.{ts,js,tsx,jsx,json,scss,md,yaml,html}'",
    "validate": "tsc --noEmit && yarn tslint && eslint $npm_package_config_eslint && yarn prettier-check",
    "validate-ci": "tsc --noEmit && yarn tslint-ci  && eslint $npm_package_config_eslint -f checkstyle -o ci/results/eslint-results.xml && yarn prettier-check",
    "storybook": "yarn build && start-storybook -p 9001 -c .storybook",
    "build-storybook": "yarn build && build-storybook -c .storybook -o dist-storybook",
    "test-storybook": "yarn build && test-storybook",
    "examples?": "# Default is developer domain, other options: yarn examples [sec,secure,stg,stg2,stg3,demo,developer or URL]",
    "examples": "bash scripts/run-examples.sh",
    "examples-build": "bash scripts/build-examples.sh",
    "examples-server": "node examples/server/src/index.js",
    "examples-testcafe": "testcafe chrome --assertion-timeout 60000 -S -s examples/_screenshots examples/test/**/**/*_test* --debug-on-fail",
    "examples-testcafe-live": "testcafe-live chrome --assertion-timeout 60000 examples/test/**/**/*_test*",
    "examples-testcafe-ci": "testcafe 'chrome:headless --no-sandbox' --assertion-timeout 60000 -S -s examples/_screenshots examples/test/**/**/*_test*",
    "heroku-postbuild": "yarn examples-build developer"
  },
  "typings": "dist/index.d.ts",
  "jest": {
    "setupTestFrameworkScriptFile": "<rootDir>/jest.setup.js",
    "transform": {
      ".(ts|tsx)": "ts-jest"
    },
    "testRegex": "(/__tests__/.*|\\.(test|spec))\\.(tsx?|jsx?)$",
    "collectCoverageFrom": [
      "src/**/*.{ts,tsx}",
      "examples/server/src/**/*.{js,jsx}",
      "!**/*.d.ts"
    ],
    "collectCoverage": false,
    "moduleNameMapper": {
      "\\.(css|less|sass|scss)$": "<rootDir>/__mocks__/styleMock.ts"
    },
    "coverageReporters": [
      "html"
    ],
    "moduleFileExtensions": [
      "ts",
      "tsx",
      "js"
    ]
  }
}<|MERGE_RESOLUTION|>--- conflicted
+++ resolved
@@ -1,10 +1,6 @@
 {
   "name": "@gooddata/react-components",
-<<<<<<< HEAD
-  "version": "6.3.0",
-=======
   "version": "7.0.0-alpha1",
->>>>>>> 5994f7d2
   "description": "GoodData React Components",
   "main": "dist/index.js",
   "repository": "git@github.com:gooddata/gooddata-react-components.git",
