{
  "name": "@gooddata/react-components",
<<<<<<< HEAD
  "version": "5.1.0-alpha9-fix1",
=======
  "version": "5.1.0-alpha11",
>>>>>>> 55973a5e
  "description": "GoodData React Components",
  "main": "dist/index.js",
  "repository": "git@github.com:gooddata/gooddata-react-components.git",
  "author": "GoodData Corporation",
  "license": "BSD-3-Clause",
  "files": [
    "dist",
    "src",
    "styles",
    "LICENSE"
  ],
  "devDependencies": {
    "@gooddata/mock-js": "1.1.0",
    "@gooddata/test-storybook": "1.2.1",
    "@gooddata/typings": "2.0.0",
    "@storybook/addon-actions": "3.4.0",
    "@storybook/addon-options": "3.4.0",
    "@storybook/react": "3.4.0",
    "@types/classnames": "2.2.3",
    "@types/enzyme": "3.1.6",
    "@types/enzyme-adapter-react-15": "1.0.1",
    "@types/fixed-data-table-2": "0.8.1",
    "@types/invariant": "2.2.29",
    "@types/jest": "20.0.4",
    "@types/lodash": "4.14.61",
    "@types/node": "7.0.8",
    "@types/prop-types": "15.5.2",
    "@types/react": "16.0.34",
    "@types/react-dom": "16.0.3",
    "@types/react-intl": "2.3.5",
    "@types/react-measure": "0.4.7",
    "@types/react-portal": "3.0.4",
    "@types/react-test-renderer": "16.0.0",
    "@types/storybook__addon-actions": "3.0.1",
    "@types/storybook__react": "3.0.6",
    "babel-core": "6.26.0",
    "babel-loader": "7.1.2",
    "babel-plugin-lodash": "3.3.2",
    "babel-plugin-transform-async-to-generator": "6.24.1",
    "babel-plugin-transform-class-properties": "6.24.1",
    "babel-plugin-transform-object-rest-spread": "6.26.0",
    "babel-polyfill": "^6.26.0",
    "babel-preset-env": "1.6.1",
    "babel-preset-react": "6.24.1",
    "circular-dependency-plugin": "4.4.0",
    "clean-webpack-plugin": "0.1.17",
    "commander": "2.14.1",
    "compression-webpack-plugin": "1.1.7",
    "css-loader": "0.28.7",
    "enzyme": "3.3.0",
    "enzyme-adapter-react-15": "1.0.5",
    "eslint-config-gooddata": "0.0.17",
    "file-loader": "1.1.6",
    "formik": "^0.11.11",
    "history": "^4.7.2",
    "html-webpack-plugin": "2.30.1",
    "isomorphic-fetch": "2.2.1",
    "jest": "21.2.1",
    "jest-junit": "3.0.0",
    "moment": "2.22.1",
    "node-sass": "4.7.2",
    "node-sass-magic-importer": "5.1.0",
    "raw-loader": "0.5.1",
    "react": "15.6.2",
    "react-async-script": "^0.9.1",
    "react-datepicker": "1.1.0",
    "react-dom": "15.6.2",
    "react-ga": "^2.5.2",
    "react-google-recaptcha": "^0.11.0",
    "react-helmet": "5.2.0",
    "react-router-dom": "4.2.2",
    "react-select": "1.2.1",
    "react-syntax-highlighter": "6.1.2",
    "react-test-renderer": "15.6.2",
    "recharts": "1.0.0-beta.9",
    "sass-loader": "6.0.6",
    "style-loader": "0.19.1",
    "styled-jsx": "2.2.1",
    "supertest": "3.0.0",
    "testcafe": "0.19.2",
    "ts-jest": "21.2.4",
    "ts-loader": "2.3.7",
    "tslint-config-gooddata": "0.0.8",
    "typescript": "2.3.3",
    "uglifyjs-webpack-plugin": "1.2.0",
    "utility-types": "^1.1.0",
    "webpack": "3.10.0",
    "webpack-dev-server": "2.11.1",
    "yup": "^0.24.1"
  },
  "dependencies": {
    "@gooddata/gooddata-js": "6.0.0",
    "@gooddata/goodstrap": "55.0.0",
    "@gooddata/js-utils": "^2.0.1",
    "@gooddata/numberjs": "^3.1.2",
    "@types/highcharts": "4.2.56",
    "classnames": "^2.2.5",
    "custom-event": "^1.0.1",
    "fixed-data-table-2": "0.7.17",
    "highcharts": "4.2.5",
    "http-status-codes": "^1.3.0",
    "invariant": "^2.2.2",
    "lodash": "^4.17.4",
    "nodelist-foreach-polyfill": "^1.2.0",
    "prop-types": "^15.6.0",
    "react-intl": "^2.4.0",
    "react-measure": "^1.4.7",
    "rxjs": "^5.5.6"
  },
  "peerDependencies": {
    "react": "15.6.2",
    "react-dom": "15.6.2"
  },
  "config": {
    "tslint": "'./{src,stories}/**/*.{ts,tsx}'"
  },
  "scripts": {
    "prepare?": "# Called before `npm publish` and on local `npm install`. Temporarily also for deleting obsolete node_modules. Ends with `true` to continue gracefully.",
    "prepare": "cd examples/server && yarn install --pure-lockfile && cd ../..; rm -r examples/node_modules 2>/dev/null; true",
    "prepublishOnly": "yarn build",
    "build": "bash scripts/build.sh",
    "build-dev": "bash scripts/build.sh --dev",
    "dev": "bash scripts/build.sh --dev-watch",
    "test": "jest --watch",
    "run-tslint": "tslint -p tsconfig.json",
    "tslint": "yarn run-tslint -t verbose $npm_package_config_tslint",
    "tslint-ci": "mkdir -p ./ci/results && yarn run-tslint -t checkstyle -o ./ci/results/tslint-results.xml $npm_package_config_tslint",
    "validate": "tsc --noEmit && yarn tslint && eslint --ext .jsx,.js examples/src examples/test examples/server/src",
    "validate-ci": "tsc --noEmit && yarn tslint-ci  && eslint --ext .jsx,.js examples/src examples/test examples/server/src -f checkstyle -o ci/results/eslint-results.xml",
    "storybook": "start-storybook -p 9001 -c .storybook",
    "build-storybook": "build-storybook -c .storybook -o dist-storybook",
    "test-storybook": "test-storybook",
    "examples?": "# Default is developer domain, other options: yarn examples [sec,secure,stg,stg2,stg3,demo,developer or URL]",
    "examples": "bash scripts/run-examples.sh",
    "examples-build": "bash scripts/build-examples.sh",
    "examples-server": "node examples/server/src/index.js",
    "examples-testcafe": "testcafe chrome --assertion-timeout 20000 -S -s examples/_screenshots examples/test/**/**/*_test* --debug-on-fail",
    "examples-testcafe-docker": "testcafe 'chrome:headless --no-sandbox' --assertion-timeout 20000 -S -s examples/_screenshots examples/test/**/**/*_test*",
    "heroku-postbuild": "yarn examples-build developer"
  },
  "typings": "dist/index.d.ts",
  "test-storybook": {
    "_defaults": {
      "readySelector": ".screenshot-wrapper .highcharts-container, .screenshot-wrapper .s-headline-value, .screenshot-wrapper .viz-table-wrap, .screenshot-wrapper .gdc-kpi, .screenshot-wrapper .gdc-kpi-error"
    },
    "AFM components/PieChart": {
      "error": {
        "readySelector": ".screenshot-wrapper .s-error"
      }
    },
    "AFM components/DonutChart": {
      "error": {
        "readySelector": ".screenshot-wrapper .s-error"
      }
    }
  },
  "jest": {
    "setupTestFrameworkScriptFile": "<rootDir>/jest.setup.js",
    "transform": {
      ".(ts|tsx)": "<rootDir>/node_modules/ts-jest/preprocessor.js"
    },
    "testRegex": "(/__tests__/.*|\\.(test|spec))\\.(tsx?|jsx?)$",
    "collectCoverageFrom": [
      "src/**/*.{ts,tsx}",
      "examples/server/src/**/*.{js,jsx}",
      "!**/*.d.ts"
    ],
    "collectCoverage": false,
    "mapCoverage": true,
    "coverageReporters": [
      "html"
    ],
    "moduleFileExtensions": [
      "ts",
      "tsx",
      "js"
    ]
  }
}<|MERGE_RESOLUTION|>--- conflicted
+++ resolved
@@ -1,10 +1,6 @@
 {
   "name": "@gooddata/react-components",
-<<<<<<< HEAD
-  "version": "5.1.0-alpha9-fix1",
-=======
   "version": "5.1.0-alpha11",
->>>>>>> 55973a5e
   "description": "GoodData React Components",
   "main": "dist/index.js",
   "repository": "git@github.com:gooddata/gooddata-react-components.git",
